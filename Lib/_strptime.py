--- conflicted
+++ resolved
@@ -507,7 +507,6 @@
 
     # If we know the week of the year and what day of that week, we can figure
     # out the Julian day of the year.
-<<<<<<< HEAD
     if julian is None and weekday is not None:
         if week_of_year is not None:
             week_starts_Mon = True if week_of_year_start == 0 else False
@@ -515,20 +514,11 @@
                                                 week_starts_Mon)
         elif iso_year is not None and iso_week is not None:
             year, julian = _calc_julian_from_V(iso_year, iso_week, weekday + 1)
-
-=======
-    if julian is None and week_of_year != -1 and weekday is not None:
-        week_starts_Mon = True if week_of_year_start == 0 else False
-        julian = _calc_julian_from_U_or_W(year, week_of_year, weekday,
-                                            week_starts_Mon)
-        if julian <= 0:
+        if julian is not None and julian <= 0:
             year -= 1
             yday = 366 if calendar.isleap(year) else 365
             julian += yday
-    # Cannot pre-calculate datetime_date() since can change in Julian
-    # calculation and thus could have different value for the day of the week
-    # calculation.
->>>>>>> 8a7240ee
+
     if julian is None:
         # Cannot pre-calculate datetime_date() since can change in Julian
         # calculation and thus could have different value for the day of
