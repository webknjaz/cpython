--- conflicted
+++ resolved
@@ -174,7 +174,6 @@
                              "%s: %s != %s" %
                              (self.data[i][0], l, self.data[i][1:]))
 
-<<<<<<< HEAD
     def testQuote(self):
         safeunquoted = string.ascii_letters + string.digits + '@%_-+=:,./'
         unicode_sample = '\xe9\xe0\xdf'  # e + acute accent, a + grave, sharp s
@@ -189,7 +188,7 @@
         for u in unsafe:
             self.assertEqual(shlex.quote("test%s'name'" % u),
                              "'test%s'\"'\"'name'\"'\"''" % u)
-=======
+
     def testLineNumbers(self):
         data = '"a \n b \n c"\n"x"\n"y"'
         for is_posix in (True, False):
@@ -197,7 +196,6 @@
             for i in (1, 4, 5):
                 s.read_token()
                 self.assertEqual(s.lineno, i)
->>>>>>> 7a05113c
 
 
 # Allow this test to be used with old shlex.py
