--- conflicted
+++ resolved
@@ -3,10 +3,6 @@
 
    Written and maintained by Raymond D. Hettinger <python@rcn.com>
    Derived from Lib/sets.py and Objects/dictobject.c.
-<<<<<<< HEAD
-
-   Copyright (c) 2003-2013 Python Software Foundation.
-   All rights reserved.
 
    The basic lookup function used by all operations.
    This is based on Algorithm D from Knuth Vol. 3, Sec. 6.4.
@@ -26,8 +22,6 @@
 
    Unlike the dictionary implementation, the lookkey functions can return
    NULL if the rich comparison returns an error.
-=======
->>>>>>> 0e617e22
 */
 
 #include "Python.h"
