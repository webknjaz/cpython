/***********************************************************
Copyright (C) 1994 Steen Lumholt.

                        All Rights Reserved

******************************************************************/

/* _tkinter.c -- Interface to libtk.a and libtcl.a. */

/* TCL/TK VERSION INFO:

    Only Tcl/Tk 8.4 and later are supported.  Older versions are not
    supported. Use Python 3.4 or older if you cannot upgrade your
    Tcl/Tk libraries.
*/

/* XXX Further speed-up ideas, involving Tcl 8.0 features:

   - Register a new Tcl type, "Python callable", which can be called more
   efficiently and passed to Tcl_EvalObj() directly (if this is possible).

*/

#define PY_SSIZE_T_CLEAN

#include "Python.h"
#include <ctype.h>

#ifdef WITH_THREAD
#include "pythread.h"
#endif

#ifdef MS_WINDOWS
#include <windows.h>
#endif

#define CHECK_SIZE(size, elemsize) \
    ((size_t)(size) <= Py_MIN((size_t)INT_MAX, UINT_MAX / (size_t)(elemsize)))

/* If Tcl is compiled for threads, we must also define TCL_THREAD. We define
   it always; if Tcl is not threaded, the thread functions in
   Tcl are empty.  */
#define TCL_THREADS

#ifdef TK_FRAMEWORK
#include <Tcl/tcl.h>
#include <Tk/tk.h>
#else
#include <tcl.h>
#include <tk.h>
#endif

#include "tkinter.h"

#if TK_VERSION_HEX < 0x08040002
#error "Tk older than 8.4 not supported"
#endif

#if !(defined(MS_WINDOWS) || defined(__CYGWIN__))
#define HAVE_CREATEFILEHANDLER
#endif

#ifdef HAVE_CREATEFILEHANDLER

/* This bit is to ensure that TCL_UNIX_FD is defined and doesn't interfere
   with the proper calculation of FHANDLETYPE == TCL_UNIX_FD below. */
#ifndef TCL_UNIX_FD
#  ifdef TCL_WIN_SOCKET
#    define TCL_UNIX_FD (! TCL_WIN_SOCKET)
#  else
#    define TCL_UNIX_FD 1
#  endif
#endif

/* Tcl_CreateFileHandler() changed several times; these macros deal with the
   messiness.  In Tcl 8.0 and later, it is not available on Windows (and on
   Unix, only because Jack added it back); when available on Windows, it only
   applies to sockets. */

#ifdef MS_WINDOWS
#define FHANDLETYPE TCL_WIN_SOCKET
#else
#define FHANDLETYPE TCL_UNIX_FD
#endif

/* If Tcl can wait for a Unix file descriptor, define the EventHook() routine
   which uses this to handle Tcl events while the user is typing commands. */

#if FHANDLETYPE == TCL_UNIX_FD
#define WAIT_FOR_STDIN
#endif

#endif /* HAVE_CREATEFILEHANDLER */

#ifdef MS_WINDOWS
#include <conio.h>
#define WAIT_FOR_STDIN
#endif

#ifdef WITH_THREAD

/* The threading situation is complicated.  Tcl is not thread-safe, except
   when configured with --enable-threads.

   So we need to use a lock around all uses of Tcl.  Previously, the
   Python interpreter lock was used for this.  However, this causes
   problems when other Python threads need to run while Tcl is blocked
   waiting for events.

   To solve this problem, a separate lock for Tcl is introduced.
   Holding it is incompatible with holding Python's interpreter lock.
   The following four macros manipulate both locks together.

   ENTER_TCL and LEAVE_TCL are brackets, just like
   Py_BEGIN_ALLOW_THREADS and Py_END_ALLOW_THREADS.  They should be
   used whenever a call into Tcl is made that could call an event
   handler, or otherwise affect the state of a Tcl interpreter.  These
   assume that the surrounding code has the Python interpreter lock;
   inside the brackets, the Python interpreter lock has been released
   and the lock for Tcl has been acquired.

   Sometimes, it is necessary to have both the Python lock and the Tcl
   lock.  (For example, when transferring data from the Tcl
   interpreter result to a Python string object.)  This can be done by
   using different macros to close the ENTER_TCL block: ENTER_OVERLAP
   reacquires the Python lock (and restores the thread state) but
   doesn't release the Tcl lock; LEAVE_OVERLAP_TCL releases the Tcl
   lock.

   By contrast, ENTER_PYTHON and LEAVE_PYTHON are used in Tcl event
   handlers when the handler needs to use Python.  Such event handlers
   are entered while the lock for Tcl is held; the event handler
   presumably needs to use Python.  ENTER_PYTHON releases the lock for
   Tcl and acquires the Python interpreter lock, restoring the
   appropriate thread state, and LEAVE_PYTHON releases the Python
   interpreter lock and re-acquires the lock for Tcl.  It is okay for
   ENTER_TCL/LEAVE_TCL pairs to be contained inside the code between
   ENTER_PYTHON and LEAVE_PYTHON.

   These locks expand to several statements and brackets; they should
   not be used in branches of if statements and the like.

   If Tcl is threaded, this approach won't work anymore. The Tcl
   interpreter is only valid in the thread that created it, and all Tk
   activity must happen in this thread, also. That means that the
   mainloop must be invoked in the thread that created the
   interpreter. Invoking commands from other threads is possible;
   _tkinter will queue an event for the interpreter thread, which will
   then execute the command and pass back the result. If the main
   thread is not in the mainloop, and invoking commands causes an
   exception; if the main loop is running but not processing events,
   the command invocation will block.

   In addition, for a threaded Tcl, a single global tcl_tstate won't
   be sufficient anymore, since multiple Tcl interpreters may
   simultaneously dispatch in different threads. So we use the Tcl TLS
   API.

*/

static PyThread_type_lock tcl_lock = 0;

#ifdef TCL_THREADS
static Tcl_ThreadDataKey state_key;
typedef PyThreadState *ThreadSpecificData;
#define tcl_tstate \
    (*(PyThreadState**)Tcl_GetThreadData(&state_key, sizeof(PyThreadState*)))
#else
static PyThreadState *tcl_tstate = NULL;
#endif

#define ENTER_TCL \
    { PyThreadState *tstate = PyThreadState_Get(); Py_BEGIN_ALLOW_THREADS \
        if(tcl_lock)PyThread_acquire_lock(tcl_lock, 1); tcl_tstate = tstate;

#define LEAVE_TCL \
    tcl_tstate = NULL; \
    if(tcl_lock)PyThread_release_lock(tcl_lock); Py_END_ALLOW_THREADS}

#define ENTER_OVERLAP \
    Py_END_ALLOW_THREADS

#define LEAVE_OVERLAP_TCL \
    tcl_tstate = NULL; if(tcl_lock)PyThread_release_lock(tcl_lock); }

#define ENTER_PYTHON \
    { PyThreadState *tstate = tcl_tstate; tcl_tstate = NULL; \
        if(tcl_lock) \
          PyThread_release_lock(tcl_lock); PyEval_RestoreThread((tstate)); }

#define LEAVE_PYTHON \
    { PyThreadState *tstate = PyEval_SaveThread(); \
        if(tcl_lock)PyThread_acquire_lock(tcl_lock, 1); tcl_tstate = tstate; }

#define CHECK_TCL_APPARTMENT \
    if (((TkappObject *)self)->threaded && \
        ((TkappObject *)self)->thread_id != Tcl_GetCurrentThread()) { \
        PyErr_SetString(PyExc_RuntimeError, \
                        "Calling Tcl from different appartment"); \
        return 0; \
    }

#else

#define ENTER_TCL
#define LEAVE_TCL
#define ENTER_OVERLAP
#define LEAVE_OVERLAP_TCL
#define ENTER_PYTHON
#define LEAVE_PYTHON
#define CHECK_TCL_APPARTMENT

#endif

#ifndef FREECAST
#define FREECAST (char *)
#endif

/**** Tkapp Object Declaration ****/

static PyObject *Tkapp_Type;

typedef struct {
    PyObject_HEAD
    Tcl_Interp *interp;
    int wantobjects;
    int threaded; /* True if tcl_platform[threaded] */
    Tcl_ThreadId thread_id;
    int dispatching;
    /* We cannot include tclInt.h, as this is internal.
       So we cache interesting types here. */
    const Tcl_ObjType *OldBooleanType;
    const Tcl_ObjType *BooleanType;
    const Tcl_ObjType *ByteArrayType;
    const Tcl_ObjType *DoubleType;
    const Tcl_ObjType *IntType;
    const Tcl_ObjType *ListType;
    const Tcl_ObjType *ProcBodyType;
    const Tcl_ObjType *StringType;
} TkappObject;

#define Tkapp_Interp(v) (((TkappObject *) (v))->interp)
#define Tkapp_Result(v) Tcl_GetStringResult(Tkapp_Interp(v))

#define DEBUG_REFCNT(v) (printf("DEBUG: id=%p, refcnt=%i\n", \
(void *) v, Py_REFCNT(v)))



/**** Error Handling ****/

static PyObject *Tkinter_TclError;
static int quitMainLoop = 0;
static int errorInCmd = 0;
static PyObject *excInCmd;
static PyObject *valInCmd;
static PyObject *trbInCmd;

#ifdef TKINTER_PROTECT_LOADTK
static int tk_load_failed = 0;
#endif


static PyObject *
Tkinter_Error(PyObject *v)
{
    PyErr_SetString(Tkinter_TclError, Tkapp_Result(v));
    return NULL;
}



/**** Utils ****/

static int Tkinter_busywaitinterval = 20;

#ifdef WITH_THREAD
#ifndef MS_WINDOWS

/* Millisecond sleep() for Unix platforms. */

static void
Sleep(int milli)
{
    /* XXX Too bad if you don't have select(). */
    struct timeval t;
    t.tv_sec = milli/1000;
    t.tv_usec = (milli%1000) * 1000;
    select(0, (fd_set *)0, (fd_set *)0, (fd_set *)0, &t);
}
#endif /* MS_WINDOWS */

/* Wait up to 1s for the mainloop to come up. */

static int
WaitForMainloop(TkappObject* self)
{
    int i;
    for (i = 0; i < 10; i++) {
        if (self->dispatching)
            return 1;
        Py_BEGIN_ALLOW_THREADS
        Sleep(100);
        Py_END_ALLOW_THREADS
    }
    if (self->dispatching)
        return 1;
    PyErr_SetString(PyExc_RuntimeError, "main thread is not in main loop");
    return 0;
}
#endif /* WITH_THREAD */



#define ARGSZ 64



static PyObject *
unicodeFromTclStringAndSize(const char *s, Py_ssize_t size)
{
    PyObject *r = PyUnicode_DecodeUTF8(s, size, NULL);
    if (!r && PyErr_ExceptionMatches(PyExc_UnicodeDecodeError)) {
        /* Tcl encodes null character as \xc0\x80 */
        if (memchr(s, '\xc0', size)) {
            char *buf, *q;
            const char *e = s + size;
            PyErr_Clear();
            q = buf = (char *)PyMem_Malloc(size);
            if (buf == NULL) {
                PyErr_NoMemory();
                return NULL;
            }
            while (s != e) {
                if (s + 1 != e && s[0] == '\xc0' && s[1] == '\x80') {
                    *q++ = '\0';
                    s += 2;
                }
                else
                    *q++ = *s++;
            }
            s = buf;
            size = q - s;
            r = PyUnicode_DecodeUTF8(s, size, NULL);
            PyMem_Free(buf);
        }
    }
    return r;
}

static PyObject *
unicodeFromTclString(const char *s)
{
    return unicodeFromTclStringAndSize(s, strlen(s));
}

static PyObject *
unicodeFromTclObj(Tcl_Obj *value)
{
    int len;
    char *s = Tcl_GetStringFromObj(value, &len);
    return unicodeFromTclStringAndSize(s, len);
}


static PyObject *
Split(const char *list)
{
    int argc;
    const char **argv;
    PyObject *v;

    if (list == NULL) {
        Py_RETURN_NONE;
    }

    if (Tcl_SplitList((Tcl_Interp *)NULL, list, &argc, &argv) != TCL_OK) {
        /* Not a list.
         * Could be a quoted string containing funnies, e.g. {"}.
         * Return the string itself.
         */
        return unicodeFromTclString(list);
    }

    if (argc == 0)
        v = PyUnicode_FromString("");
    else if (argc == 1)
        v = unicodeFromTclString(argv[0]);
    else if ((v = PyTuple_New(argc)) != NULL) {
        int i;
        PyObject *w;

        for (i = 0; i < argc; i++) {
            if ((w = Split(argv[i])) == NULL) {
                Py_DECREF(v);
                v = NULL;
                break;
            }
            PyTuple_SetItem(v, i, w);
        }
    }
    Tcl_Free(FREECAST argv);
    return v;
}

/* In some cases, Tcl will still return strings that are supposed to
   be lists. SplitObj walks through a nested tuple, finding string
   objects that need to be split. */

static PyObject *
SplitObj(PyObject *arg)
{
    if (PyTuple_Check(arg)) {
        Py_ssize_t i, size;
        PyObject *elem, *newelem, *result;

        size = PyTuple_Size(arg);
        result = NULL;
        /* Recursively invoke SplitObj for all tuple items.
           If this does not return a new object, no action is
           needed. */
        for(i = 0; i < size; i++) {
            elem = PyTuple_GetItem(arg, i);
            newelem = SplitObj(elem);
            if (!newelem) {
                Py_XDECREF(result);
                return NULL;
            }
            if (!result) {
                Py_ssize_t k;
                if (newelem == elem) {
                    Py_DECREF(newelem);
                    continue;
                }
                result = PyTuple_New(size);
                if (!result)
                    return NULL;
                for(k = 0; k < i; k++) {
                    elem = PyTuple_GetItem(arg, k);
                    Py_INCREF(elem);
                    PyTuple_SetItem(result, k, elem);
                }
            }
            PyTuple_SetItem(result, i, newelem);
        }
        if (result)
            return result;
        /* Fall through, returning arg. */
    }
    else if (PyList_Check(arg)) {
        Py_ssize_t i, size;
        PyObject *elem, *newelem, *result;

        size = PyList_GET_SIZE(arg);
        result = PyTuple_New(size);
        if (!result)
            return NULL;
        /* Recursively invoke SplitObj for all list items. */
        for(i = 0; i < size; i++) {
            elem = PyList_GET_ITEM(arg, i);
            newelem = SplitObj(elem);
            if (!newelem) {
                Py_XDECREF(result);
                return NULL;
            }
            PyTuple_SetItem(result, i, newelem);
        }
        return result;
    }
    else if (PyUnicode_Check(arg)) {
        int argc;
        const char **argv;
        char *list = PyUnicode_AsUTF8(arg);

        if (list == NULL ||
            Tcl_SplitList((Tcl_Interp *)NULL, list, &argc, &argv) != TCL_OK) {
            Py_INCREF(arg);
            return arg;
        }
        Tcl_Free(FREECAST argv);
        if (argc > 1)
            return Split(list);
        /* Fall through, returning arg. */
    }
    else if (PyBytes_Check(arg)) {
        int argc;
        const char **argv;
        char *list = PyBytes_AsString(arg);

        if (Tcl_SplitList((Tcl_Interp *)NULL, list, &argc, &argv) != TCL_OK) {
            Py_INCREF(arg);
            return arg;
        }
        Tcl_Free(FREECAST argv);
        if (argc > 1)
            return Split(PyBytes_AsString(arg));
        /* Fall through, returning arg. */
    }
    Py_INCREF(arg);
    return arg;
}


/**** Tkapp Object ****/

#ifndef WITH_APPINIT
int
Tcl_AppInit(Tcl_Interp *interp)
{
    const char * _tkinter_skip_tk_init;

    if (Tcl_Init(interp) == TCL_ERROR) {
        PySys_WriteStderr("Tcl_Init error: %s\n", Tcl_GetStringResult(interp));
        return TCL_ERROR;
    }

    _tkinter_skip_tk_init = Tcl_GetVar(interp,
                    "_tkinter_skip_tk_init", TCL_GLOBAL_ONLY);
    if (_tkinter_skip_tk_init != NULL &&
                    strcmp(_tkinter_skip_tk_init, "1") == 0) {
        return TCL_OK;
    }

#ifdef TKINTER_PROTECT_LOADTK
    if (tk_load_failed) {
        PySys_WriteStderr("Tk_Init error: %s\n", TKINTER_LOADTK_ERRMSG);
        return TCL_ERROR;
    }
#endif

    if (Tk_Init(interp) == TCL_ERROR) {
#ifdef TKINTER_PROTECT_LOADTK
        tk_load_failed = 1;
#endif
        PySys_WriteStderr("Tk_Init error: %s\n", Tcl_GetStringResult(interp));
        return TCL_ERROR;
    }

    return TCL_OK;
}
#endif /* !WITH_APPINIT */




/* Initialize the Tk application; see the `main' function in
 * `tkMain.c'.
 */

static void EnableEventHook(void); /* Forward */
static void DisableEventHook(void); /* Forward */

static TkappObject *
Tkapp_New(const char *screenName, const char *className,
          int interactive, int wantobjects, int wantTk, int sync,
          const char *use)
{
    TkappObject *v;
    char *argv0;

    v = PyObject_New(TkappObject, (PyTypeObject *) Tkapp_Type);
    if (v == NULL)
        return NULL;
    Py_INCREF(Tkapp_Type);

    v->interp = Tcl_CreateInterp();
    v->wantobjects = wantobjects;
    v->threaded = Tcl_GetVar2Ex(v->interp, "tcl_platform", "threaded",
                                TCL_GLOBAL_ONLY) != NULL;
    v->thread_id = Tcl_GetCurrentThread();
    v->dispatching = 0;

#ifndef TCL_THREADS
    if (v->threaded) {
        PyErr_SetString(PyExc_RuntimeError,
                        "Tcl is threaded but _tkinter is not");
        Py_DECREF(v);
        return 0;
    }
#endif
#ifdef WITH_THREAD
    if (v->threaded && tcl_lock) {
        /* If Tcl is threaded, we don't need the lock. */
        PyThread_free_lock(tcl_lock);
        tcl_lock = NULL;
    }
#endif

    v->OldBooleanType = Tcl_GetObjType("boolean");
    v->BooleanType = Tcl_GetObjType("booleanString");
    v->ByteArrayType = Tcl_GetObjType("bytearray");
    v->DoubleType = Tcl_GetObjType("double");
    v->IntType = Tcl_GetObjType("int");
    v->ListType = Tcl_GetObjType("list");
    v->ProcBodyType = Tcl_GetObjType("procbody");
    v->StringType = Tcl_GetObjType("string");

    /* Delete the 'exit' command, which can screw things up */
    Tcl_DeleteCommand(v->interp, "exit");

    if (screenName != NULL)
        Tcl_SetVar2(v->interp, "env", "DISPLAY",
                    screenName, TCL_GLOBAL_ONLY);

    if (interactive)
        Tcl_SetVar(v->interp, "tcl_interactive", "1", TCL_GLOBAL_ONLY);
    else
        Tcl_SetVar(v->interp, "tcl_interactive", "0", TCL_GLOBAL_ONLY);

    /* This is used to get the application class for Tk 4.1 and up */
    argv0 = (char*)PyMem_Malloc(strlen(className) + 1);
    if (!argv0) {
        PyErr_NoMemory();
        Py_DECREF(v);
        return NULL;
    }

    strcpy(argv0, className);
    if (Py_ISUPPER(Py_CHARMASK(argv0[0])))
        argv0[0] = Py_TOLOWER(Py_CHARMASK(argv0[0]));
    Tcl_SetVar(v->interp, "argv0", argv0, TCL_GLOBAL_ONLY);
    PyMem_Free(argv0);

    if (! wantTk) {
        Tcl_SetVar(v->interp,
                        "_tkinter_skip_tk_init", "1", TCL_GLOBAL_ONLY);
    }
#ifdef TKINTER_PROTECT_LOADTK
    else if (tk_load_failed) {
        Tcl_SetVar(v->interp,
                        "_tkinter_tk_failed", "1", TCL_GLOBAL_ONLY);
    }
#endif

    /* some initial arguments need to be in argv */
    if (sync || use) {
        char *args;
        Py_ssize_t len = 0;

        if (sync)
            len += sizeof "-sync";
        if (use)
            len += strlen(use) + sizeof "-use ";  /* never overflows */

        args = (char*)PyMem_Malloc(len);
        if (!args) {
            PyErr_NoMemory();
            Py_DECREF(v);
            return NULL;
        }

        args[0] = '\0';
        if (sync)
            strcat(args, "-sync");
        if (use) {
            if (sync)
                strcat(args, " ");
            strcat(args, "-use ");
            strcat(args, use);
        }

        Tcl_SetVar(v->interp, "argv", args, TCL_GLOBAL_ONLY);
        PyMem_Free(args);
    }

    if (Tcl_AppInit(v->interp) != TCL_OK) {
        PyObject *result = Tkinter_Error((PyObject *)v);
#ifdef TKINTER_PROTECT_LOADTK
        if (wantTk) {
            const char *_tkinter_tk_failed;
            _tkinter_tk_failed = Tcl_GetVar(v->interp,
                            "_tkinter_tk_failed", TCL_GLOBAL_ONLY);

            if ( _tkinter_tk_failed != NULL &&
                            strcmp(_tkinter_tk_failed, "1") == 0) {
                tk_load_failed = 1;
            }
        }
#endif
        Py_DECREF((PyObject *)v);
        return (TkappObject *)result;
    }

    EnableEventHook();

    return v;
}


#ifdef WITH_THREAD
static void
Tkapp_ThreadSend(TkappObject *self, Tcl_Event *ev,
                 Tcl_Condition *cond, Tcl_Mutex *mutex)
{
    Py_BEGIN_ALLOW_THREADS;
    Tcl_MutexLock(mutex);
    Tcl_ThreadQueueEvent(self->thread_id, ev, TCL_QUEUE_TAIL);
    Tcl_ThreadAlert(self->thread_id);
    Tcl_ConditionWait(cond, mutex, NULL);
    Tcl_MutexUnlock(mutex);
    Py_END_ALLOW_THREADS
}
#endif


/** Tcl Eval **/

typedef struct {
    PyObject_HEAD
    Tcl_Obj *value;
    PyObject *string; /* This cannot cause cycles. */
} PyTclObject;

static PyObject *PyTclObject_Type;
#define PyTclObject_Check(v) ((v)->ob_type == (PyTypeObject *) PyTclObject_Type)

static PyObject *
newPyTclObject(Tcl_Obj *arg)
{
    PyTclObject *self;
    self = PyObject_New(PyTclObject, (PyTypeObject *) PyTclObject_Type);
    if (self == NULL)
        return NULL;
    Py_INCREF(PyTclObject_Type);
    Tcl_IncrRefCount(arg);
    self->value = arg;
    self->string = NULL;
    return (PyObject*)self;
}

static void
PyTclObject_dealloc(PyTclObject *self)
{
    PyObject *tp = (PyObject *) Py_TYPE(self);
    Tcl_DecrRefCount(self->value);
    Py_XDECREF(self->string);
    PyObject_Del(self);
    Py_DECREF(tp);
}

static char*
PyTclObject_TclString(PyObject *self)
{
    return Tcl_GetString(((PyTclObject*)self)->value);
}

/* Like _str, but create Unicode if necessary. */
PyDoc_STRVAR(PyTclObject_string__doc__,
"the string representation of this object, either as str or bytes");

static PyObject *
PyTclObject_string(PyTclObject *self, void *ignored)
{
    if (!self->string) {
        self->string = unicodeFromTclObj(self->value);
        if (!self->string)
            return NULL;
    }
    Py_INCREF(self->string);
    return self->string;
}

static PyObject *
PyTclObject_str(PyTclObject *self, void *ignored)
{
    if (self->string) {
        Py_INCREF(self->string);
        return self->string;
    }
    /* XXX Could chache result if it is non-ASCII. */
    return unicodeFromTclObj(self->value);
}

static PyObject *
PyTclObject_repr(PyTclObject *self)
{
    PyObject *repr, *str = PyTclObject_str(self, NULL);
    if (str == NULL)
        return NULL;
    repr = PyUnicode_FromFormat("<%s object: %R>",
                                self->value->typePtr->name, str);
    Py_DECREF(str);
    return repr;
}

#define TEST_COND(cond) ((cond) ? Py_True : Py_False)

static PyObject *
PyTclObject_richcompare(PyObject *self, PyObject *other, int op)
{
    int result;
    PyObject *v;

    /* neither argument should be NULL, unless something's gone wrong */
    if (self == NULL || other == NULL) {
        PyErr_BadInternalCall();
        return NULL;
    }

    /* both arguments should be instances of PyTclObject */
    if (!PyTclObject_Check(self) || !PyTclObject_Check(other)) {
        v = Py_NotImplemented;
        goto finished;
    }

    if (self == other)
        /* fast path when self and other are identical */
        result = 0;
    else
        result = strcmp(Tcl_GetString(((PyTclObject *)self)->value),
                        Tcl_GetString(((PyTclObject *)other)->value));
    /* Convert return value to a Boolean */
    switch (op) {
    case Py_EQ:
        v = TEST_COND(result == 0);
        break;
    case Py_NE:
        v = TEST_COND(result != 0);
        break;
    case Py_LE:
        v = TEST_COND(result <= 0);
        break;
    case Py_GE:
        v = TEST_COND(result >= 0);
        break;
    case Py_LT:
        v = TEST_COND(result < 0);
        break;
    case Py_GT:
        v = TEST_COND(result > 0);
        break;
    default:
        PyErr_BadArgument();
        return NULL;
    }
  finished:
    Py_INCREF(v);
    return v;
}

PyDoc_STRVAR(get_typename__doc__, "name of the Tcl type");

static PyObject*
get_typename(PyTclObject* obj, void* ignored)
{
    return unicodeFromTclString(obj->value->typePtr->name);
}


static PyGetSetDef PyTclObject_getsetlist[] = {
    {"typename", (getter)get_typename, NULL, get_typename__doc__},
    {"string", (getter)PyTclObject_string, NULL,
     PyTclObject_string__doc__},
    {0},
};

static PyType_Slot PyTclObject_Type_slots[] = {
    {Py_tp_dealloc, (destructor)PyTclObject_dealloc},
    {Py_tp_repr, (reprfunc)PyTclObject_repr},
    {Py_tp_str, (reprfunc)PyTclObject_str},
    {Py_tp_getattro, PyObject_GenericGetAttr},
    {Py_tp_richcompare, PyTclObject_richcompare},
    {Py_tp_getset, PyTclObject_getsetlist},
    {0, 0}
};

static PyType_Spec PyTclObject_Type_spec = {
    "_tkinter.Tcl_Obj",
    sizeof(PyTclObject),
    0,
    Py_TPFLAGS_DEFAULT,
    PyTclObject_Type_slots,
};


#if PY_SIZE_MAX > INT_MAX
#define CHECK_STRING_LENGTH(s) do {                                     \
        if (s != NULL && strlen(s) >= INT_MAX) {                        \
            PyErr_SetString(PyExc_OverflowError, "string is too long"); \
            return NULL;                                                \
        } } while(0)
#else
#define CHECK_STRING_LENGTH(s)
#endif

static Tcl_Obj*
AsObj(PyObject *value)
{
    Tcl_Obj *result;
    long longVal;
    int overflow;

    if (PyBytes_Check(value)) {
        if (PyBytes_GET_SIZE(value) >= INT_MAX) {
            PyErr_SetString(PyExc_OverflowError, "bytes object is too long");
            return NULL;
        }
        return Tcl_NewByteArrayObj((unsigned char *)PyBytes_AS_STRING(value),
                                   (int)PyBytes_GET_SIZE(value));
    }
    else if (PyBool_Check(value))
        return Tcl_NewBooleanObj(PyObject_IsTrue(value));
    else if (PyLong_CheckExact(value) &&
             ((longVal = PyLong_AsLongAndOverflow(value, &overflow)),
              !overflow)) {
        /* If there is an overflow in the long conversion,
           fall through to default object handling. */
        return Tcl_NewLongObj(longVal);
    }
    else if (PyFloat_Check(value))
        return Tcl_NewDoubleObj(PyFloat_AS_DOUBLE(value));
    else if (PyTuple_Check(value) || PyList_Check(value)) {
        Tcl_Obj **argv;
        Py_ssize_t size, i;

        size = PySequence_Fast_GET_SIZE(value);
        if (size == 0)
            return Tcl_NewListObj(0, NULL);
        if (!CHECK_SIZE(size, sizeof(Tcl_Obj *))) {
            PyErr_SetString(PyExc_OverflowError,
                            PyTuple_Check(value) ? "tuple is too long" :
                                                   "list is too long");
            return NULL;
        }
        argv = (Tcl_Obj **) PyMem_Malloc(((size_t)size) * sizeof(Tcl_Obj *));
        if (!argv) {
          PyErr_NoMemory();
          return NULL;
        }
        for (i = 0; i < size; i++)
          argv[i] = AsObj(PySequence_Fast_GET_ITEM(value,i));
        result = Tcl_NewListObj((int)size, argv);
        PyMem_Free(argv);
        return result;
    }
    else if (PyUnicode_Check(value)) {
        void *inbuf;
        Py_ssize_t size;
        int kind;
        Tcl_UniChar *outbuf = NULL;
        Py_ssize_t i;
        size_t allocsize;

        if (PyUnicode_READY(value) == -1)
            return NULL;

        inbuf = PyUnicode_DATA(value);
        size = PyUnicode_GET_LENGTH(value);
        if (size == 0)
            return Tcl_NewUnicodeObj((const void *)"", 0);
        if (!CHECK_SIZE(size, sizeof(Tcl_UniChar))) {
            PyErr_SetString(PyExc_OverflowError, "string is too long");
            return NULL;
        }
        kind = PyUnicode_KIND(value);
        if (kind == sizeof(Tcl_UniChar))
            return Tcl_NewUnicodeObj(inbuf, (int)size);
        allocsize = ((size_t)size) * sizeof(Tcl_UniChar);
        outbuf = (Tcl_UniChar*)PyMem_Malloc(allocsize);
        /* Else overflow occurred, and we take the next exit */
        if (!outbuf) {
            PyErr_NoMemory();
            return NULL;
        }
        for (i = 0; i < size; i++) {
            Py_UCS4 ch = PyUnicode_READ(kind, inbuf, i);
            /* We cannot test for sizeof(Tcl_UniChar) directly,
               so we test for UTF-8 size instead. */
#if TCL_UTF_MAX == 3
            if (ch >= 0x10000) {
                /* Tcl doesn't do UTF-16, yet. */
                PyErr_Format(Tkinter_TclError,
                             "character U+%x is above the range "
                             "(U+0000-U+FFFF) allowed by Tcl",
                             ch);
                PyMem_Free(outbuf);
                return NULL;
            }
#endif
            outbuf[i] = ch;
        }
        result = Tcl_NewUnicodeObj(outbuf, (int)size);
        PyMem_Free(outbuf);
        return result;
    }
    else if(PyTclObject_Check(value)) {
        Tcl_Obj *v = ((PyTclObject*)value)->value;
        Tcl_IncrRefCount(v);
        return v;
    }
    else {
        PyObject *v = PyObject_Str(value);
        if (!v)
            return 0;
        result = AsObj(v);
        Py_DECREF(v);
        return result;
    }
}

static PyObject *
fromBoolean(PyObject* tkapp, Tcl_Obj *value)
{
    int boolValue;
    if (Tcl_GetBooleanFromObj(Tkapp_Interp(tkapp), value, &boolValue) == TCL_ERROR)
        return Tkinter_Error(tkapp);
    return PyBool_FromLong(boolValue);
}

static PyObject*
FromObj(PyObject* tkapp, Tcl_Obj *value)
{
    PyObject *result = NULL;
    TkappObject *app = (TkappObject*)tkapp;
    Tcl_Interp *interp = Tkapp_Interp(tkapp);

    if (value->typePtr == NULL) {
        return unicodeFromTclStringAndSize(value->bytes, value->length);
    }

    if (value->typePtr == app->BooleanType ||
        value->typePtr == app->OldBooleanType) {
<<<<<<< HEAD
        int boolValue;
        if (Tcl_GetBooleanFromObj(interp, value, &boolValue) == TCL_ERROR)
            return Tkinter_Error(tkapp);
        return PyBool_FromLong(boolValue);
=======
        return fromBoolean(tkapp, value);
>>>>>>> f7de3dd0
    }

    if (value->typePtr == app->ByteArrayType) {
        int size;
        char *data = (char*)Tcl_GetByteArrayFromObj(value, &size);
        return PyBytes_FromStringAndSize(data, size);
    }

    if (value->typePtr == app->DoubleType) {
        return PyFloat_FromDouble(value->internalRep.doubleValue);
    }

    if (value->typePtr == app->IntType) {
        return PyLong_FromLong(value->internalRep.longValue);
    }

    if (value->typePtr == app->ListType) {
        int size;
        int i, status;
        PyObject *elem;
        Tcl_Obj *tcl_elem;

        status = Tcl_ListObjLength(interp, value, &size);
        if (status == TCL_ERROR)
            return Tkinter_Error(tkapp);
        result = PyTuple_New(size);
        if (!result)
            return NULL;
        for (i = 0; i < size; i++) {
            status = Tcl_ListObjIndex(interp, value, i, &tcl_elem);
            if (status == TCL_ERROR) {
                Py_DECREF(result);
                return Tkinter_Error(tkapp);
            }
            elem = FromObj(tkapp, tcl_elem);
            if (!elem) {
                Py_DECREF(result);
                return NULL;
            }
            PyTuple_SetItem(result, i, elem);
        }
        return result;
    }

    if (value->typePtr == app->ProcBodyType) {
      /* fall through: return tcl object. */
    }

    if (value->typePtr == app->StringType) {
        return PyUnicode_FromKindAndData(
            sizeof(Tcl_UniChar), Tcl_GetUnicode(value),
            Tcl_GetCharLength(value));
    }

#if TK_VERSION_HEX >= 0x08050000
    if (app->BooleanType == NULL &&
        strcmp(value->typePtr->name, "booleanString") == 0) {
        /* booleanString type is not registered in Tcl */
        app->BooleanType = value->typePtr;
        return fromBoolean(tkapp, value);
    }
#endif

    return newPyTclObject(value);
}

#ifdef WITH_THREAD
/* This mutex synchronizes inter-thread command calls. */
TCL_DECLARE_MUTEX(call_mutex)

typedef struct Tkapp_CallEvent {
    Tcl_Event ev;            /* Must be first */
    TkappObject *self;
    PyObject *args;
    int flags;
    PyObject **res;
    PyObject **exc_type, **exc_value, **exc_tb;
    Tcl_Condition *done;
} Tkapp_CallEvent;
#endif

void
Tkapp_CallDeallocArgs(Tcl_Obj** objv, Tcl_Obj** objStore, int objc)
{
    int i;
    for (i = 0; i < objc; i++)
        Tcl_DecrRefCount(objv[i]);
    if (objv != objStore)
        PyMem_Free(objv);
}

/* Convert Python objects to Tcl objects. This must happen in the
   interpreter thread, which may or may not be the calling thread. */

static Tcl_Obj**
Tkapp_CallArgs(PyObject *args, Tcl_Obj** objStore, int *pobjc)
{
    Tcl_Obj **objv = objStore;
    Py_ssize_t objc = 0, i;
    if (args == NULL)
        /* do nothing */;

    else if (!(PyTuple_Check(args) || PyList_Check(args))) {
        objv[0] = AsObj(args);
        if (objv[0] == 0)
            goto finally;
        objc = 1;
        Tcl_IncrRefCount(objv[0]);
    }
    else {
        objc = PySequence_Fast_GET_SIZE(args);

        if (objc > ARGSZ) {
            if (!CHECK_SIZE(objc, sizeof(Tcl_Obj *))) {
                PyErr_SetString(PyExc_OverflowError,
                                PyTuple_Check(args) ? "tuple is too long" :
                                                      "list is too long");
                return NULL;
            }
            objv = (Tcl_Obj **)PyMem_Malloc(((size_t)objc) * sizeof(Tcl_Obj *));
            if (objv == NULL) {
                PyErr_NoMemory();
                objc = 0;
                goto finally;
            }
        }

        for (i = 0; i < objc; i++) {
            PyObject *v = PySequence_Fast_GET_ITEM(args, i);
            if (v == Py_None) {
                objc = i;
                break;
            }
            objv[i] = AsObj(v);
            if (!objv[i]) {
                /* Reset objc, so it attempts to clear
                   objects only up to i. */
                objc = i;
                goto finally;
            }
            Tcl_IncrRefCount(objv[i]);
        }
    }
    *pobjc = (int)objc;
    return objv;
finally:
    Tkapp_CallDeallocArgs(objv, objStore, (int)objc);
    return NULL;
}

/* Convert the results of a command call into a Python objects. */

static PyObject*
Tkapp_CallResult(TkappObject *self)
{
    PyObject *res = NULL;
    Tcl_Obj *value = Tcl_GetObjResult(self->interp);
    if(self->wantobjects) {
        /* Not sure whether the IncrRef is necessary, but something
           may overwrite the interpreter result while we are
           converting it. */
        Tcl_IncrRefCount(value);
        res = FromObj((PyObject*)self, value);
        Tcl_DecrRefCount(value);
    } else {
        res = unicodeFromTclObj(value);
    }
    return res;
}

#ifdef WITH_THREAD

/* Tkapp_CallProc is the event procedure that is executed in the context of
   the Tcl interpreter thread. Initially, it holds the Tcl lock, and doesn't
   hold the Python lock. */

static int
Tkapp_CallProc(Tkapp_CallEvent *e, int flags)
{
    Tcl_Obj *objStore[ARGSZ];
    Tcl_Obj **objv;
    int objc;
    int i;
    ENTER_PYTHON
    objv = Tkapp_CallArgs(e->args, objStore, &objc);
    if (!objv) {
        PyErr_Fetch(e->exc_type, e->exc_value, e->exc_tb);
        *(e->res) = NULL;
    }
    LEAVE_PYTHON
    if (!objv)
        goto done;
    i = Tcl_EvalObjv(e->self->interp, objc, objv, e->flags);
    ENTER_PYTHON
    if (i == TCL_ERROR) {
        *(e->res) = NULL;
        *(e->exc_type) = NULL;
        *(e->exc_tb) = NULL;
        *(e->exc_value) = PyObject_CallFunction(
            Tkinter_TclError, "s",
            Tcl_GetStringResult(e->self->interp));
    }
    else {
        *(e->res) = Tkapp_CallResult(e->self);
    }
    LEAVE_PYTHON

    Tkapp_CallDeallocArgs(objv, objStore, objc);
done:
    /* Wake up calling thread. */
    Tcl_MutexLock(&call_mutex);
    Tcl_ConditionNotify(e->done);
    Tcl_MutexUnlock(&call_mutex);
    return 1;
}

#endif

/* This is the main entry point for calling a Tcl command.
   It supports three cases, with regard to threading:
   1. Tcl is not threaded: Must have the Tcl lock, then can invoke command in
      the context of the calling thread.
   2. Tcl is threaded, caller of the command is in the interpreter thread:
      Execute the command in the calling thread. Since the Tcl lock will
      not be used, we can merge that with case 1.
   3. Tcl is threaded, caller is in a different thread: Must queue an event to
      the interpreter thread. Allocation of Tcl objects needs to occur in the
      interpreter thread, so we ship the PyObject* args to the target thread,
      and perform processing there. */

static PyObject *
Tkapp_Call(PyObject *selfptr, PyObject *args)
{
    Tcl_Obj *objStore[ARGSZ];
    Tcl_Obj **objv = NULL;
    int objc, i;
    PyObject *res = NULL;
    TkappObject *self = (TkappObject*)selfptr;
    int flags = TCL_EVAL_DIRECT | TCL_EVAL_GLOBAL;

    /* If args is a single tuple, replace with contents of tuple */
    if (1 == PyTuple_Size(args)){
        PyObject* item = PyTuple_GetItem(args, 0);
        if (PyTuple_Check(item))
            args = item;
    }
#ifdef WITH_THREAD
    if (self->threaded && self->thread_id != Tcl_GetCurrentThread()) {
        /* We cannot call the command directly. Instead, we must
           marshal the parameters to the interpreter thread. */
        Tkapp_CallEvent *ev;
        Tcl_Condition cond = NULL;
        PyObject *exc_type, *exc_value, *exc_tb;
        if (!WaitForMainloop(self))
            return NULL;
        ev = (Tkapp_CallEvent*)attemptckalloc(sizeof(Tkapp_CallEvent));
        if (ev == NULL) {
            PyErr_NoMemory();
            return NULL;
        }
        ev->ev.proc = (Tcl_EventProc*)Tkapp_CallProc;
        ev->self = self;
        ev->args = args;
        ev->res = &res;
        ev->exc_type = &exc_type;
        ev->exc_value = &exc_value;
        ev->exc_tb = &exc_tb;
        ev->done = &cond;

        Tkapp_ThreadSend(self, (Tcl_Event*)ev, &cond, &call_mutex);

        if (res == NULL) {
            if (exc_type)
                PyErr_Restore(exc_type, exc_value, exc_tb);
            else
                PyErr_SetObject(Tkinter_TclError, exc_value);
        }
        Tcl_ConditionFinalize(&cond);
    }
    else
#endif
    {

        objv = Tkapp_CallArgs(args, objStore, &objc);
        if (!objv)
            return NULL;

        ENTER_TCL

        i = Tcl_EvalObjv(self->interp, objc, objv, flags);

        ENTER_OVERLAP

        if (i == TCL_ERROR)
            Tkinter_Error(selfptr);
        else
            res = Tkapp_CallResult(self);

        LEAVE_OVERLAP_TCL

        Tkapp_CallDeallocArgs(objv, objStore, objc);
    }
    return res;
}


static PyObject *
Tkapp_Eval(PyObject *self, PyObject *args)
{
    char *script;
    PyObject *res = NULL;
    int err;

    if (!PyArg_ParseTuple(args, "s:eval", &script))
        return NULL;

    CHECK_STRING_LENGTH(script);
    CHECK_TCL_APPARTMENT;

    ENTER_TCL
    err = Tcl_Eval(Tkapp_Interp(self), script);
    ENTER_OVERLAP
    if (err == TCL_ERROR)
        res = Tkinter_Error(self);
    else
        res = unicodeFromTclString(Tkapp_Result(self));
    LEAVE_OVERLAP_TCL
    return res;
}

static PyObject *
Tkapp_EvalFile(PyObject *self, PyObject *args)
{
    char *fileName;
    PyObject *res = NULL;
    int err;

    if (!PyArg_ParseTuple(args, "s:evalfile", &fileName))
        return NULL;

    CHECK_STRING_LENGTH(fileName);
    CHECK_TCL_APPARTMENT;

    ENTER_TCL
    err = Tcl_EvalFile(Tkapp_Interp(self), fileName);
    ENTER_OVERLAP
    if (err == TCL_ERROR)
        res = Tkinter_Error(self);
    else
        res = unicodeFromTclString(Tkapp_Result(self));
    LEAVE_OVERLAP_TCL
    return res;
}

static PyObject *
Tkapp_Record(PyObject *self, PyObject *args)
{
    char *script;
    PyObject *res = NULL;
    int err;

    if (!PyArg_ParseTuple(args, "s:record", &script))
        return NULL;

    CHECK_STRING_LENGTH(script);
    CHECK_TCL_APPARTMENT;

    ENTER_TCL
    err = Tcl_RecordAndEval(Tkapp_Interp(self), script, TCL_NO_EVAL);
    ENTER_OVERLAP
    if (err == TCL_ERROR)
        res = Tkinter_Error(self);
    else
        res = unicodeFromTclString(Tkapp_Result(self));
    LEAVE_OVERLAP_TCL
    return res;
}

static PyObject *
Tkapp_AddErrorInfo(PyObject *self, PyObject *args)
{
    char *msg;

    if (!PyArg_ParseTuple(args, "s:adderrorinfo", &msg))
        return NULL;
    CHECK_STRING_LENGTH(msg);
    CHECK_TCL_APPARTMENT;

    ENTER_TCL
    Tcl_AddErrorInfo(Tkapp_Interp(self), msg);
    LEAVE_TCL

    Py_RETURN_NONE;
}



/** Tcl Variable **/

typedef PyObject* (*EventFunc)(PyObject*, PyObject *args, int flags);

#ifdef WITH_THREAD
TCL_DECLARE_MUTEX(var_mutex)

typedef struct VarEvent {
    Tcl_Event ev; /* must be first */
    PyObject *self;
    PyObject *args;
    int flags;
    EventFunc func;
    PyObject **res;
    PyObject **exc_type;
    PyObject **exc_val;
    Tcl_Condition *cond;
} VarEvent;
#endif

static int
varname_converter(PyObject *in, void *_out)
{
    char *s;
    char **out = (char**)_out;
    if (PyBytes_Check(in)) {
        if (PyBytes_Size(in) > INT_MAX) {
            PyErr_SetString(PyExc_OverflowError, "bytes object is too long");
            return 0;
        }
        s = PyBytes_AsString(in);
        if (strlen(s) != (size_t)PyBytes_Size(in)) {
            PyErr_SetString(PyExc_ValueError, "embedded null byte");
            return 0;
        }
        *out = s;
        return 1;
    }
    if (PyUnicode_Check(in)) {
        Py_ssize_t size;
        s = PyUnicode_AsUTF8AndSize(in, &size);
        if (s == NULL) {
            return 0;
        }
        if (size > INT_MAX) {
            PyErr_SetString(PyExc_OverflowError, "string is too long");
            return 0;
        }
        if (strlen(s) != (size_t)size) {
            PyErr_SetString(PyExc_ValueError, "embedded null character");
            return 0;
        }
        *out = s;
        return 1;
    }
    if (PyTclObject_Check(in)) {
        *out = PyTclObject_TclString(in);
        return 1;
    }
    PyErr_Format(PyExc_TypeError,
                 "must be str, bytes or Tcl_Obj, not %.50s",
                 in->ob_type->tp_name);
    return 0;
}

#ifdef WITH_THREAD

static void
var_perform(VarEvent *ev)
{
    *(ev->res) = ev->func(ev->self, ev->args, ev->flags);
    if (!*(ev->res)) {
        PyObject *exc, *val, *tb;
        PyErr_Fetch(&exc, &val, &tb);
        PyErr_NormalizeException(&exc, &val, &tb);
        *(ev->exc_type) = exc;
        *(ev->exc_val) = val;
        Py_DECREF(tb);
    }

}

static int
var_proc(VarEvent* ev, int flags)
{
    ENTER_PYTHON
    var_perform(ev);
    Tcl_MutexLock(&var_mutex);
    Tcl_ConditionNotify(ev->cond);
    Tcl_MutexUnlock(&var_mutex);
    LEAVE_PYTHON
    return 1;
}

#endif

static PyObject*
var_invoke(EventFunc func, PyObject *selfptr, PyObject *args, int flags)
{
#ifdef WITH_THREAD
    TkappObject *self = (TkappObject*)selfptr;
    if (self->threaded && self->thread_id != Tcl_GetCurrentThread()) {
        VarEvent *ev;
        PyObject *res, *exc_type, *exc_val;
        Tcl_Condition cond = NULL;

        /* The current thread is not the interpreter thread.  Marshal
           the call to the interpreter thread, then wait for
           completion. */
        if (!WaitForMainloop(self))
            return NULL;

        ev = (VarEvent*)attemptckalloc(sizeof(VarEvent));
        if (ev == NULL) {
            PyErr_NoMemory();
            return NULL;
        }
        ev->self = selfptr;
        ev->args = args;
        ev->flags = flags;
        ev->func = func;
        ev->res = &res;
        ev->exc_type = &exc_type;
        ev->exc_val = &exc_val;
        ev->cond = &cond;
        ev->ev.proc = (Tcl_EventProc*)var_proc;
        Tkapp_ThreadSend(self, (Tcl_Event*)ev, &cond, &var_mutex);
        Tcl_ConditionFinalize(&cond);
        if (!res) {
            PyErr_SetObject(exc_type, exc_val);
            Py_DECREF(exc_type);
            Py_DECREF(exc_val);
            return NULL;
        }
        return res;
    }
#endif
    /* Tcl is not threaded, or this is the interpreter thread. */
    return func(selfptr, args, flags);
}

static PyObject *
SetVar(PyObject *self, PyObject *args, int flags)
{
    char *name1, *name2;
    PyObject *newValue;
    PyObject *res = NULL;
    Tcl_Obj *newval, *ok;

    switch (PyTuple_GET_SIZE(args)) {
    case 2:
        if (!PyArg_ParseTuple(args, "O&O:setvar",
                              varname_converter, &name1, &newValue))
            return NULL;
        /* XXX Acquire tcl lock??? */
        newval = AsObj(newValue);
        if (newval == NULL)
            return NULL;
        ENTER_TCL
        ok = Tcl_SetVar2Ex(Tkapp_Interp(self), name1, NULL,
                           newval, flags);
        ENTER_OVERLAP
        if (!ok)
            Tkinter_Error(self);
        else {
            res = Py_None;
            Py_INCREF(res);
        }
        LEAVE_OVERLAP_TCL
        break;
    case 3:
        if (!PyArg_ParseTuple(args, "ssO:setvar",
                              &name1, &name2, &newValue))
            return NULL;
        CHECK_STRING_LENGTH(name1);
        CHECK_STRING_LENGTH(name2);
        /* XXX must hold tcl lock already??? */
        newval = AsObj(newValue);
        ENTER_TCL
        ok = Tcl_SetVar2Ex(Tkapp_Interp(self), name1, name2, newval, flags);
        ENTER_OVERLAP
        if (!ok)
            Tkinter_Error(self);
        else {
            res = Py_None;
            Py_INCREF(res);
        }
        LEAVE_OVERLAP_TCL
        break;
    default:
        PyErr_SetString(PyExc_TypeError, "setvar requires 2 to 3 arguments");
        return NULL;
    }
    return res;
}

static PyObject *
Tkapp_SetVar(PyObject *self, PyObject *args)
{
    return var_invoke(SetVar, self, args, TCL_LEAVE_ERR_MSG);
}

static PyObject *
Tkapp_GlobalSetVar(PyObject *self, PyObject *args)
{
    return var_invoke(SetVar, self, args, TCL_LEAVE_ERR_MSG | TCL_GLOBAL_ONLY);
}



static PyObject *
GetVar(PyObject *self, PyObject *args, int flags)
{
    char *name1, *name2=NULL;
    PyObject *res = NULL;
    Tcl_Obj *tres;

    if (!PyArg_ParseTuple(args, "O&|s:getvar",
                          varname_converter, &name1, &name2))
        return NULL;

    CHECK_STRING_LENGTH(name2);
    ENTER_TCL
    tres = Tcl_GetVar2Ex(Tkapp_Interp(self), name1, name2, flags);
    ENTER_OVERLAP
    if (tres == NULL) {
        PyErr_SetString(Tkinter_TclError,
                        Tcl_GetStringResult(Tkapp_Interp(self)));
    } else {
        if (((TkappObject*)self)->wantobjects) {
            res = FromObj(self, tres);
        }
        else {
            res = unicodeFromTclObj(tres);
        }
    }
    LEAVE_OVERLAP_TCL
    return res;
}

static PyObject *
Tkapp_GetVar(PyObject *self, PyObject *args)
{
    return var_invoke(GetVar, self, args, TCL_LEAVE_ERR_MSG);
}

static PyObject *
Tkapp_GlobalGetVar(PyObject *self, PyObject *args)
{
    return var_invoke(GetVar, self, args, TCL_LEAVE_ERR_MSG | TCL_GLOBAL_ONLY);
}



static PyObject *
UnsetVar(PyObject *self, PyObject *args, int flags)
{
    char *name1, *name2=NULL;
    int code;
    PyObject *res = NULL;

    if (!PyArg_ParseTuple(args, "s|s:unsetvar", &name1, &name2))
        return NULL;

    CHECK_STRING_LENGTH(name1);
    CHECK_STRING_LENGTH(name2);
    ENTER_TCL
    code = Tcl_UnsetVar2(Tkapp_Interp(self), name1, name2, flags);
    ENTER_OVERLAP
    if (code == TCL_ERROR)
        res = Tkinter_Error(self);
    else {
        Py_INCREF(Py_None);
        res = Py_None;
    }
    LEAVE_OVERLAP_TCL
    return res;
}

static PyObject *
Tkapp_UnsetVar(PyObject *self, PyObject *args)
{
    return var_invoke(UnsetVar, self, args, TCL_LEAVE_ERR_MSG);
}

static PyObject *
Tkapp_GlobalUnsetVar(PyObject *self, PyObject *args)
{
    return var_invoke(UnsetVar, self, args,
                      TCL_LEAVE_ERR_MSG | TCL_GLOBAL_ONLY);
}



/** Tcl to Python **/

static PyObject *
Tkapp_GetInt(PyObject *self, PyObject *args)
{
    char *s;
    int v;

    if (PyTuple_Size(args) == 1) {
        PyObject* o = PyTuple_GetItem(args, 0);
        if (PyLong_Check(o)) {
            Py_INCREF(o);
            return o;
        }
    }
    if (!PyArg_ParseTuple(args, "s:getint", &s))
        return NULL;
    CHECK_STRING_LENGTH(s);
    if (Tcl_GetInt(Tkapp_Interp(self), s, &v) == TCL_ERROR)
        return Tkinter_Error(self);
    return Py_BuildValue("i", v);
}

static PyObject *
Tkapp_GetDouble(PyObject *self, PyObject *args)
{
    char *s;
    double v;

    if (PyTuple_Size(args) == 1) {
        PyObject *o = PyTuple_GetItem(args, 0);
        if (PyFloat_Check(o)) {
            Py_INCREF(o);
            return o;
        }
    }
    if (!PyArg_ParseTuple(args, "s:getdouble", &s))
        return NULL;
    CHECK_STRING_LENGTH(s);
    if (Tcl_GetDouble(Tkapp_Interp(self), s, &v) == TCL_ERROR)
        return Tkinter_Error(self);
    return Py_BuildValue("d", v);
}

static PyObject *
Tkapp_GetBoolean(PyObject *self, PyObject *args)
{
    char *s;
    int v;

    if (PyTuple_Size(args) == 1) {
        PyObject *o = PyTuple_GetItem(args, 0);
        if (PyLong_Check(o)) {
            Py_INCREF(o);
            return o;
        }
    }
    if (!PyArg_ParseTuple(args, "s:getboolean", &s))
        return NULL;
    CHECK_STRING_LENGTH(s);
    if (Tcl_GetBoolean(Tkapp_Interp(self), s, &v) == TCL_ERROR)
        return Tkinter_Error(self);
    return PyBool_FromLong(v);
}

static PyObject *
Tkapp_ExprString(PyObject *self, PyObject *args)
{
    char *s;
    PyObject *res = NULL;
    int retval;

    if (!PyArg_ParseTuple(args, "s:exprstring", &s))
        return NULL;

    CHECK_STRING_LENGTH(s);
    CHECK_TCL_APPARTMENT;

    ENTER_TCL
    retval = Tcl_ExprString(Tkapp_Interp(self), s);
    ENTER_OVERLAP
    if (retval == TCL_ERROR)
        res = Tkinter_Error(self);
    else
        res = unicodeFromTclString(Tkapp_Result(self));
    LEAVE_OVERLAP_TCL
    return res;
}

static PyObject *
Tkapp_ExprLong(PyObject *self, PyObject *args)
{
    char *s;
    PyObject *res = NULL;
    int retval;
    long v;

    if (!PyArg_ParseTuple(args, "s:exprlong", &s))
        return NULL;

    CHECK_STRING_LENGTH(s);
    CHECK_TCL_APPARTMENT;

    ENTER_TCL
    retval = Tcl_ExprLong(Tkapp_Interp(self), s, &v);
    ENTER_OVERLAP
    if (retval == TCL_ERROR)
        res = Tkinter_Error(self);
    else
        res = Py_BuildValue("l", v);
    LEAVE_OVERLAP_TCL
    return res;
}

static PyObject *
Tkapp_ExprDouble(PyObject *self, PyObject *args)
{
    char *s;
    PyObject *res = NULL;
    double v;
    int retval;

    if (!PyArg_ParseTuple(args, "s:exprdouble", &s))
        return NULL;
    CHECK_STRING_LENGTH(s);
    CHECK_TCL_APPARTMENT;
    PyFPE_START_PROTECT("Tkapp_ExprDouble", return 0)
    ENTER_TCL
    retval = Tcl_ExprDouble(Tkapp_Interp(self), s, &v);
    ENTER_OVERLAP
    PyFPE_END_PROTECT(retval)
    if (retval == TCL_ERROR)
        res = Tkinter_Error(self);
    else
        res = Py_BuildValue("d", v);
    LEAVE_OVERLAP_TCL
    return res;
}

static PyObject *
Tkapp_ExprBoolean(PyObject *self, PyObject *args)
{
    char *s;
    PyObject *res = NULL;
    int retval;
    int v;

    if (!PyArg_ParseTuple(args, "s:exprboolean", &s))
        return NULL;
    CHECK_STRING_LENGTH(s);
    CHECK_TCL_APPARTMENT;
    ENTER_TCL
    retval = Tcl_ExprBoolean(Tkapp_Interp(self), s, &v);
    ENTER_OVERLAP
    if (retval == TCL_ERROR)
        res = Tkinter_Error(self);
    else
        res = Py_BuildValue("i", v);
    LEAVE_OVERLAP_TCL
    return res;
}



static PyObject *
Tkapp_SplitList(PyObject *self, PyObject *args)
{
    char *list;
    int argc;
    const char **argv;
    PyObject *arg, *v;
    int i;

    if (!PyArg_ParseTuple(args, "O:splitlist", &arg))
        return NULL;
    if (PyTclObject_Check(arg)) {
        int objc;
        Tcl_Obj **objv;
        if (Tcl_ListObjGetElements(Tkapp_Interp(self),
                                   ((PyTclObject*)arg)->value,
                                   &objc, &objv) == TCL_ERROR) {
            return Tkinter_Error(self);
        }
        if (!(v = PyTuple_New(objc)))
            return NULL;
        for (i = 0; i < objc; i++) {
            PyObject *s = FromObj(self, objv[i]);
            if (!s || PyTuple_SetItem(v, i, s)) {
                Py_DECREF(v);
                return NULL;
            }
        }
        return v;
    }
    if (PyTuple_Check(arg)) {
        Py_INCREF(arg);
        return arg;
    }
    if (PyList_Check(arg)) {
        return PySequence_Tuple(arg);
    }

    if (!PyArg_ParseTuple(args, "et:splitlist", "utf-8", &list))
        return NULL;

    CHECK_STRING_LENGTH(list);
    if (Tcl_SplitList(Tkapp_Interp(self), list,
                      &argc, &argv) == TCL_ERROR)  {
        PyMem_Free(list);
        return Tkinter_Error(self);
    }

    if (!(v = PyTuple_New(argc)))
        goto finally;

    for (i = 0; i < argc; i++) {
        PyObject *s = unicodeFromTclString(argv[i]);
        if (!s || PyTuple_SetItem(v, i, s)) {
            Py_DECREF(v);
            v = NULL;
            goto finally;
        }
    }

  finally:
    ckfree(FREECAST argv);
    PyMem_Free(list);
    return v;
}

static PyObject *
Tkapp_Split(PyObject *self, PyObject *args)
{
    PyObject *arg, *v;
    char *list;

    if (!PyArg_ParseTuple(args, "O:split", &arg))
        return NULL;
    if (PyTclObject_Check(arg)) {
        Tcl_Obj *value = ((PyTclObject*)arg)->value;
        int objc;
        Tcl_Obj **objv;
        int i;
        if (Tcl_ListObjGetElements(Tkapp_Interp(self), value,
                                   &objc, &objv) == TCL_ERROR) {
            return FromObj(self, value);
        }
        if (objc == 0)
            return PyUnicode_FromString("");
        if (objc == 1)
            return FromObj(self, objv[0]);
        if (!(v = PyTuple_New(objc)))
            return NULL;
        for (i = 0; i < objc; i++) {
            PyObject *s = FromObj(self, objv[i]);
            if (!s || PyTuple_SetItem(v, i, s)) {
                Py_DECREF(v);
                return NULL;
            }
        }
        return v;
    }
    if (PyTuple_Check(arg) || PyList_Check(arg))
        return SplitObj(arg);

    if (!PyArg_ParseTuple(args, "et:split", "utf-8", &list))
        return NULL;
    CHECK_STRING_LENGTH(list);
    v = Split(list);
    PyMem_Free(list);
    return v;
}



/** Tcl Command **/

/* Client data struct */
typedef struct {
    PyObject *self;
    PyObject *func;
} PythonCmd_ClientData;

static int
PythonCmd_Error(Tcl_Interp *interp)
{
    errorInCmd = 1;
    PyErr_Fetch(&excInCmd, &valInCmd, &trbInCmd);
    LEAVE_PYTHON
    return TCL_ERROR;
}

/* This is the Tcl command that acts as a wrapper for Python
 * function or method.
 */
static int
PythonCmd(ClientData clientData, Tcl_Interp *interp, int argc, const char *argv[])
{
    PythonCmd_ClientData *data = (PythonCmd_ClientData *)clientData;
    PyObject *func, *arg, *res;
    int i, rv;
    Tcl_Obj *obj_res;

    ENTER_PYTHON

    /* TBD: no error checking here since we know, via the
     * Tkapp_CreateCommand() that the client data is a two-tuple
     */
    func = data->func;

    /* Create argument list (argv1, ..., argvN) */
    if (!(arg = PyTuple_New(argc - 1)))
        return PythonCmd_Error(interp);

    for (i = 0; i < (argc - 1); i++) {
        PyObject *s = unicodeFromTclString(argv[i + 1]);
        if (!s || PyTuple_SetItem(arg, i, s)) {
            Py_DECREF(arg);
            return PythonCmd_Error(interp);
        }
    }
    res = PyEval_CallObject(func, arg);
    Py_DECREF(arg);

    if (res == NULL)
        return PythonCmd_Error(interp);

    obj_res = AsObj(res);
    if (obj_res == NULL) {
        Py_DECREF(res);
        return PythonCmd_Error(interp);
    }
    else {
        Tcl_SetObjResult(interp, obj_res);
        rv = TCL_OK;
    }

    Py_DECREF(res);

    LEAVE_PYTHON

    return rv;
}

static void
PythonCmdDelete(ClientData clientData)
{
    PythonCmd_ClientData *data = (PythonCmd_ClientData *)clientData;

    ENTER_PYTHON
    Py_XDECREF(data->self);
    Py_XDECREF(data->func);
    PyMem_DEL(data);
    LEAVE_PYTHON
}




#ifdef WITH_THREAD
TCL_DECLARE_MUTEX(command_mutex)

typedef struct CommandEvent{
    Tcl_Event ev;
    Tcl_Interp* interp;
    char *name;
    int create;
    int *status;
    ClientData *data;
    Tcl_Condition *done;
} CommandEvent;

static int
Tkapp_CommandProc(CommandEvent *ev, int flags)
{
    if (ev->create)
        *ev->status = Tcl_CreateCommand(
            ev->interp, ev->name, PythonCmd,
            ev->data, PythonCmdDelete) == NULL;
    else
        *ev->status = Tcl_DeleteCommand(ev->interp, ev->name);
    Tcl_MutexLock(&command_mutex);
    Tcl_ConditionNotify(ev->done);
    Tcl_MutexUnlock(&command_mutex);
    return 1;
}
#endif

static PyObject *
Tkapp_CreateCommand(PyObject *selfptr, PyObject *args)
{
    TkappObject *self = (TkappObject*)selfptr;
    PythonCmd_ClientData *data;
    char *cmdName;
    PyObject *func;
    int err;

    if (!PyArg_ParseTuple(args, "sO:createcommand", &cmdName, &func))
        return NULL;
    CHECK_STRING_LENGTH(cmdName);
    if (!PyCallable_Check(func)) {
        PyErr_SetString(PyExc_TypeError, "command not callable");
        return NULL;
    }

#ifdef WITH_THREAD
    if (self->threaded && self->thread_id != Tcl_GetCurrentThread() &&
        !WaitForMainloop(self))
        return NULL;
#endif

    data = PyMem_NEW(PythonCmd_ClientData, 1);
    if (!data)
        return PyErr_NoMemory();
    Py_INCREF(self);
    Py_INCREF(func);
    data->self = selfptr;
    data->func = func;
#ifdef WITH_THREAD
    if (self->threaded && self->thread_id != Tcl_GetCurrentThread()) {
        Tcl_Condition cond = NULL;
        CommandEvent *ev = (CommandEvent*)attemptckalloc(sizeof(CommandEvent));
        if (ev == NULL) {
            PyErr_NoMemory();
            PyMem_DEL(data);
            return NULL;
        }
        ev->ev.proc = (Tcl_EventProc*)Tkapp_CommandProc;
        ev->interp = self->interp;
        ev->create = 1;
        ev->name = cmdName;
        ev->data = (ClientData)data;
        ev->status = &err;
        ev->done = &cond;
        Tkapp_ThreadSend(self, (Tcl_Event*)ev, &cond, &command_mutex);
        Tcl_ConditionFinalize(&cond);
    }
    else
#endif
    {
        ENTER_TCL
        err = Tcl_CreateCommand(
            Tkapp_Interp(self), cmdName, PythonCmd,
            (ClientData)data, PythonCmdDelete) == NULL;
        LEAVE_TCL
    }
    if (err) {
        PyErr_SetString(Tkinter_TclError, "can't create Tcl command");
        PyMem_DEL(data);
        return NULL;
    }

    Py_RETURN_NONE;
}



static PyObject *
Tkapp_DeleteCommand(PyObject *selfptr, PyObject *args)
{
    TkappObject *self = (TkappObject*)selfptr;
    char *cmdName;
    int err;

    if (!PyArg_ParseTuple(args, "s:deletecommand", &cmdName))
        return NULL;
    CHECK_STRING_LENGTH(cmdName);

#ifdef WITH_THREAD
    if (self->threaded && self->thread_id != Tcl_GetCurrentThread()) {
        Tcl_Condition cond = NULL;
        CommandEvent *ev;
        ev = (CommandEvent*)attemptckalloc(sizeof(CommandEvent));
        if (ev == NULL) {
            PyErr_NoMemory();
            return NULL;
        }
        ev->ev.proc = (Tcl_EventProc*)Tkapp_CommandProc;
        ev->interp = self->interp;
        ev->create = 0;
        ev->name = cmdName;
        ev->status = &err;
        ev->done = &cond;
        Tkapp_ThreadSend(self, (Tcl_Event*)ev, &cond,
                         &command_mutex);
        Tcl_ConditionFinalize(&cond);
    }
    else
#endif
    {
        ENTER_TCL
        err = Tcl_DeleteCommand(self->interp, cmdName);
        LEAVE_TCL
    }
    if (err == -1) {
        PyErr_SetString(Tkinter_TclError, "can't delete Tcl command");
        return NULL;
    }
    Py_RETURN_NONE;
}



#ifdef HAVE_CREATEFILEHANDLER
/** File Handler **/

typedef struct _fhcdata {
    PyObject *func;
    PyObject *file;
    int id;
    struct _fhcdata *next;
} FileHandler_ClientData;

static FileHandler_ClientData *HeadFHCD;

static FileHandler_ClientData *
NewFHCD(PyObject *func, PyObject *file, int id)
{
    FileHandler_ClientData *p;
    p = PyMem_NEW(FileHandler_ClientData, 1);
    if (p != NULL) {
        Py_XINCREF(func);
        Py_XINCREF(file);
        p->func = func;
        p->file = file;
        p->id = id;
        p->next = HeadFHCD;
        HeadFHCD = p;
    }
    return p;
}

static void
DeleteFHCD(int id)
{
    FileHandler_ClientData *p, **pp;

    pp = &HeadFHCD;
    while ((p = *pp) != NULL) {
        if (p->id == id) {
            *pp = p->next;
            Py_XDECREF(p->func);
            Py_XDECREF(p->file);
            PyMem_DEL(p);
        }
        else
            pp = &p->next;
    }
}

static void
FileHandler(ClientData clientData, int mask)
{
    FileHandler_ClientData *data = (FileHandler_ClientData *)clientData;
    PyObject *func, *file, *arg, *res;

    ENTER_PYTHON
    func = data->func;
    file = data->file;

    arg = Py_BuildValue("(Oi)", file, (long) mask);
    res = PyEval_CallObject(func, arg);
    Py_DECREF(arg);

    if (res == NULL) {
        errorInCmd = 1;
        PyErr_Fetch(&excInCmd, &valInCmd, &trbInCmd);
    }
    Py_XDECREF(res);
    LEAVE_PYTHON
}

static PyObject *
Tkapp_CreateFileHandler(PyObject *self, PyObject *args)
     /* args is (file, mask, func) */
{
    FileHandler_ClientData *data;
    PyObject *file, *func;
    int mask, tfile;

    if (!PyArg_ParseTuple(args, "OiO:createfilehandler",
                          &file, &mask, &func))
        return NULL;

    CHECK_TCL_APPARTMENT;

    tfile = PyObject_AsFileDescriptor(file);
    if (tfile < 0)
        return NULL;
    if (!PyCallable_Check(func)) {
        PyErr_SetString(PyExc_TypeError, "bad argument list");
        return NULL;
    }

    data = NewFHCD(func, file, tfile);
    if (data == NULL)
        return NULL;

    /* Ought to check for null Tcl_File object... */
    ENTER_TCL
    Tcl_CreateFileHandler(tfile, mask, FileHandler, (ClientData) data);
    LEAVE_TCL
    Py_RETURN_NONE;
}

static PyObject *
Tkapp_DeleteFileHandler(PyObject *self, PyObject *args)
{
    PyObject *file;
    int tfile;

    if (!PyArg_ParseTuple(args, "O:deletefilehandler", &file))
        return NULL;

    CHECK_TCL_APPARTMENT;

    tfile = PyObject_AsFileDescriptor(file);
    if (tfile < 0)
        return NULL;

    DeleteFHCD(tfile);

    /* Ought to check for null Tcl_File object... */
    ENTER_TCL
    Tcl_DeleteFileHandler(tfile);
    LEAVE_TCL
    Py_RETURN_NONE;
}
#endif /* HAVE_CREATEFILEHANDLER */


/**** Tktt Object (timer token) ****/

static PyObject *Tktt_Type;

typedef struct {
    PyObject_HEAD
    Tcl_TimerToken token;
    PyObject *func;
} TkttObject;

static PyObject *
Tktt_DeleteTimerHandler(PyObject *self, PyObject *args)
{
    TkttObject *v = (TkttObject *)self;
    PyObject *func = v->func;

    if (!PyArg_ParseTuple(args, ":deletetimerhandler"))
        return NULL;
    if (v->token != NULL) {
        Tcl_DeleteTimerHandler(v->token);
        v->token = NULL;
    }
    if (func != NULL) {
        v->func = NULL;
        Py_DECREF(func);
        Py_DECREF(v); /* See Tktt_New() */
    }
    Py_RETURN_NONE;
}

static PyMethodDef Tktt_methods[] =
{
    {"deletetimerhandler", Tktt_DeleteTimerHandler, METH_VARARGS},
    {NULL, NULL}
};

static TkttObject *
Tktt_New(PyObject *func)
{
    TkttObject *v;

    v = PyObject_New(TkttObject, (PyTypeObject *) Tktt_Type);
    if (v == NULL)
        return NULL;
    Py_INCREF(Tktt_Type);

    Py_INCREF(func);
    v->token = NULL;
    v->func = func;

    /* Extra reference, deleted when called or when handler is deleted */
    Py_INCREF(v);
    return v;
}

static void
Tktt_Dealloc(PyObject *self)
{
    TkttObject *v = (TkttObject *)self;
    PyObject *func = v->func;
    PyObject *tp = (PyObject *) Py_TYPE(self);

    Py_XDECREF(func);

    PyObject_Del(self);
    Py_DECREF(tp);
}

static PyObject *
Tktt_Repr(PyObject *self)
{
    TkttObject *v = (TkttObject *)self;
    return PyUnicode_FromFormat("<tktimertoken at %p%s>",
                                v,
                                v->func == NULL ? ", handler deleted" : "");
}

static PyType_Slot Tktt_Type_slots[] = {
    {Py_tp_dealloc, Tktt_Dealloc},
    {Py_tp_repr, Tktt_Repr},
    {Py_tp_methods, Tktt_methods},
    {0, 0}
};

static PyType_Spec Tktt_Type_spec = {
    "_tkinter.tktimertoken",
    sizeof(TkttObject),
    0,
    Py_TPFLAGS_DEFAULT,
    Tktt_Type_slots,
};


/** Timer Handler **/

static void
TimerHandler(ClientData clientData)
{
    TkttObject *v = (TkttObject *)clientData;
    PyObject *func = v->func;
    PyObject *res;

    if (func == NULL)
        return;

    v->func = NULL;

    ENTER_PYTHON

    res  = PyEval_CallObject(func, NULL);
    Py_DECREF(func);
    Py_DECREF(v); /* See Tktt_New() */

    if (res == NULL) {
        errorInCmd = 1;
        PyErr_Fetch(&excInCmd, &valInCmd, &trbInCmd);
    }
    else
        Py_DECREF(res);

    LEAVE_PYTHON
}

static PyObject *
Tkapp_CreateTimerHandler(PyObject *self, PyObject *args)
{
    int milliseconds;
    PyObject *func;
    TkttObject *v;

    if (!PyArg_ParseTuple(args, "iO:createtimerhandler",
                          &milliseconds, &func))
        return NULL;
    if (!PyCallable_Check(func)) {
        PyErr_SetString(PyExc_TypeError, "bad argument list");
        return NULL;
    }

    CHECK_TCL_APPARTMENT;

    v = Tktt_New(func);
    if (v) {
        v->token = Tcl_CreateTimerHandler(milliseconds, TimerHandler,
                                          (ClientData)v);
    }

    return (PyObject *) v;
}


/** Event Loop **/

static PyObject *
Tkapp_MainLoop(PyObject *selfptr, PyObject *args)
{
    int threshold = 0;
    TkappObject *self = (TkappObject*)selfptr;
#ifdef WITH_THREAD
    PyThreadState *tstate = PyThreadState_Get();
#endif

    if (!PyArg_ParseTuple(args, "|i:mainloop", &threshold))
        return NULL;

    CHECK_TCL_APPARTMENT;
    self->dispatching = 1;

    quitMainLoop = 0;
    while (Tk_GetNumMainWindows() > threshold &&
           !quitMainLoop &&
           !errorInCmd)
    {
        int result;

#ifdef WITH_THREAD
        if (self->threaded) {
            /* Allow other Python threads to run. */
            ENTER_TCL
            result = Tcl_DoOneEvent(0);
            LEAVE_TCL
        }
        else {
            Py_BEGIN_ALLOW_THREADS
            if(tcl_lock)PyThread_acquire_lock(tcl_lock, 1);
            tcl_tstate = tstate;
            result = Tcl_DoOneEvent(TCL_DONT_WAIT);
            tcl_tstate = NULL;
            if(tcl_lock)PyThread_release_lock(tcl_lock);
            if (result == 0)
                Sleep(Tkinter_busywaitinterval);
            Py_END_ALLOW_THREADS
        }
#else
        result = Tcl_DoOneEvent(0);
#endif

        if (PyErr_CheckSignals() != 0) {
            self->dispatching = 0;
            return NULL;
        }
        if (result < 0)
            break;
    }
    self->dispatching = 0;
    quitMainLoop = 0;

    if (errorInCmd) {
        errorInCmd = 0;
        PyErr_Restore(excInCmd, valInCmd, trbInCmd);
        excInCmd = valInCmd = trbInCmd = NULL;
        return NULL;
    }
    Py_RETURN_NONE;
}

static PyObject *
Tkapp_DoOneEvent(PyObject *self, PyObject *args)
{
    int flags = 0;
    int rv;

    if (!PyArg_ParseTuple(args, "|i:dooneevent", &flags))
        return NULL;

    ENTER_TCL
    rv = Tcl_DoOneEvent(flags);
    LEAVE_TCL
    return Py_BuildValue("i", rv);
}

static PyObject *
Tkapp_Quit(PyObject *self, PyObject *args)
{

    if (!PyArg_ParseTuple(args, ":quit"))
        return NULL;

    quitMainLoop = 1;
    Py_RETURN_NONE;
}

static PyObject *
Tkapp_InterpAddr(PyObject *self, PyObject *args)
{

    if (!PyArg_ParseTuple(args, ":interpaddr"))
        return NULL;

    return PyLong_FromVoidPtr(Tkapp_Interp(self));
}

static PyObject *
Tkapp_TkInit(PyObject *self, PyObject *args)
{
    Tcl_Interp *interp = Tkapp_Interp(self);
    const char * _tk_exists = NULL;
    int err;

#ifdef TKINTER_PROTECT_LOADTK
    /* Up to Tk 8.4.13, Tk_Init deadlocks on the second call when the
     * first call failed.
     * To avoid the deadlock, we just refuse the second call through
     * a static variable.
     */
    if (tk_load_failed) {
        PyErr_SetString(Tkinter_TclError, TKINTER_LOADTK_ERRMSG);
        return NULL;
    }
#endif

    /* We want to guard against calling Tk_Init() multiple times */
    CHECK_TCL_APPARTMENT;
    ENTER_TCL
    err = Tcl_Eval(Tkapp_Interp(self), "info exists     tk_version");
    ENTER_OVERLAP
    if (err == TCL_ERROR) {
        /* This sets an exception, but we cannot return right
           away because we need to exit the overlap first. */
        Tkinter_Error(self);
    } else {
        _tk_exists = Tkapp_Result(self);
    }
    LEAVE_OVERLAP_TCL
    if (err == TCL_ERROR) {
        return NULL;
    }
    if (_tk_exists == NULL || strcmp(_tk_exists, "1") != 0)     {
        if (Tk_Init(interp)             == TCL_ERROR) {
            PyErr_SetString(Tkinter_TclError,
                            Tcl_GetStringResult(Tkapp_Interp(self)));
#ifdef TKINTER_PROTECT_LOADTK
            tk_load_failed = 1;
#endif
            return NULL;
        }
    }
    Py_RETURN_NONE;
}

static PyObject *
Tkapp_WantObjects(PyObject *self, PyObject *args)
{

    int wantobjects = -1;
    if (!PyArg_ParseTuple(args, "|i:wantobjects", &wantobjects))
        return NULL;
    if (wantobjects == -1)
        return PyBool_FromLong(((TkappObject*)self)->wantobjects);
    ((TkappObject*)self)->wantobjects = wantobjects;

    Py_RETURN_NONE;
}

static PyObject *
Tkapp_WillDispatch(PyObject *self, PyObject *args)
{

    ((TkappObject*)self)->dispatching = 1;

    Py_RETURN_NONE;
}


/**** Tkapp Method List ****/

static PyMethodDef Tkapp_methods[] =
{
    {"willdispatch",       Tkapp_WillDispatch, METH_NOARGS},
    {"wantobjects",            Tkapp_WantObjects, METH_VARARGS},
    {"call",                   Tkapp_Call, METH_VARARGS},
    {"eval",                   Tkapp_Eval, METH_VARARGS},
    {"evalfile",               Tkapp_EvalFile, METH_VARARGS},
    {"record",                 Tkapp_Record, METH_VARARGS},
    {"adderrorinfo",       Tkapp_AddErrorInfo, METH_VARARGS},
    {"setvar",                 Tkapp_SetVar, METH_VARARGS},
    {"globalsetvar",       Tkapp_GlobalSetVar, METH_VARARGS},
    {"getvar",                 Tkapp_GetVar, METH_VARARGS},
    {"globalgetvar",       Tkapp_GlobalGetVar, METH_VARARGS},
    {"unsetvar",               Tkapp_UnsetVar, METH_VARARGS},
    {"globalunsetvar",     Tkapp_GlobalUnsetVar, METH_VARARGS},
    {"getint",                 Tkapp_GetInt, METH_VARARGS},
    {"getdouble",              Tkapp_GetDouble, METH_VARARGS},
    {"getboolean",             Tkapp_GetBoolean, METH_VARARGS},
    {"exprstring",             Tkapp_ExprString, METH_VARARGS},
    {"exprlong",               Tkapp_ExprLong, METH_VARARGS},
    {"exprdouble",             Tkapp_ExprDouble, METH_VARARGS},
    {"exprboolean",        Tkapp_ExprBoolean, METH_VARARGS},
    {"splitlist",              Tkapp_SplitList, METH_VARARGS},
    {"split",                  Tkapp_Split, METH_VARARGS},
    {"createcommand",      Tkapp_CreateCommand, METH_VARARGS},
    {"deletecommand",      Tkapp_DeleteCommand, METH_VARARGS},
#ifdef HAVE_CREATEFILEHANDLER
    {"createfilehandler",  Tkapp_CreateFileHandler, METH_VARARGS},
    {"deletefilehandler",  Tkapp_DeleteFileHandler, METH_VARARGS},
#endif
    {"createtimerhandler", Tkapp_CreateTimerHandler, METH_VARARGS},
    {"mainloop",               Tkapp_MainLoop, METH_VARARGS},
    {"dooneevent",             Tkapp_DoOneEvent, METH_VARARGS},
    {"quit",                   Tkapp_Quit, METH_VARARGS},
    {"interpaddr",         Tkapp_InterpAddr, METH_VARARGS},
    {"loadtk",                 Tkapp_TkInit, METH_NOARGS},
    {NULL,                     NULL}
};



/**** Tkapp Type Methods ****/

static void
Tkapp_Dealloc(PyObject *self)
{
    PyObject *tp = (PyObject *) Py_TYPE(self);
    /*CHECK_TCL_APPARTMENT;*/
    ENTER_TCL
    Tcl_DeleteInterp(Tkapp_Interp(self));
    LEAVE_TCL
    PyObject_Del(self);
    Py_DECREF(tp);
    DisableEventHook();
}

static PyType_Slot Tkapp_Type_slots[] = {
    {Py_tp_dealloc, Tkapp_Dealloc},
    {Py_tp_methods, Tkapp_methods},
    {0, 0}
};


static PyType_Spec Tkapp_Type_spec = {
    "_tkinter.tkapp",
    sizeof(TkappObject),
    0,
    Py_TPFLAGS_DEFAULT,
    Tkapp_Type_slots,
};



/**** Tkinter Module ****/

typedef struct {
    PyObject* tuple;
    Py_ssize_t size; /* current size */
    Py_ssize_t maxsize; /* allocated size */
} FlattenContext;

static int
_bump(FlattenContext* context, Py_ssize_t size)
{
    /* expand tuple to hold (at least) size new items.
       return true if successful, false if an exception was raised */

    Py_ssize_t maxsize = context->maxsize * 2;  /* never overflows */

    if (maxsize < context->size + size)
        maxsize = context->size + size;  /* never overflows */

    context->maxsize = maxsize;

    return _PyTuple_Resize(&context->tuple, maxsize) >= 0;
}

static int
_flatten1(FlattenContext* context, PyObject* item, int depth)
{
    /* add tuple or list to argument tuple (recursively) */

    Py_ssize_t i, size;

    if (depth > 1000) {
        PyErr_SetString(PyExc_ValueError,
                        "nesting too deep in _flatten");
        return 0;
    } else if (PyTuple_Check(item) || PyList_Check(item)) {
        size = PySequence_Fast_GET_SIZE(item);
        /* preallocate (assume no nesting) */
        if (context->size + size > context->maxsize &&
            !_bump(context, size))
            return 0;
        /* copy items to output tuple */
        for (i = 0; i < size; i++) {
            PyObject *o = PySequence_Fast_GET_ITEM(item, i);
            if (PyList_Check(o) || PyTuple_Check(o)) {
                if (!_flatten1(context, o, depth + 1))
                    return 0;
            } else if (o != Py_None) {
                if (context->size + 1 > context->maxsize &&
                    !_bump(context, 1))
                    return 0;
                Py_INCREF(o);
                PyTuple_SET_ITEM(context->tuple,
                                 context->size++, o);
            }
        }
    } else {
        PyErr_SetString(PyExc_TypeError, "argument must be sequence");
        return 0;
    }
    return 1;
}

static PyObject *
Tkinter_Flatten(PyObject* self, PyObject* args)
{
    FlattenContext context;
    PyObject* item;

    if (!PyArg_ParseTuple(args, "O:_flatten", &item))
        return NULL;

    context.maxsize = PySequence_Size(item);
    if (context.maxsize < 0)
        return NULL;
    if (context.maxsize == 0)
        return PyTuple_New(0);

    context.tuple = PyTuple_New(context.maxsize);
    if (!context.tuple)
        return NULL;

    context.size = 0;

    if (!_flatten1(&context, item,0))
        return NULL;

    if (_PyTuple_Resize(&context.tuple, context.size))
        return NULL;

    return context.tuple;
}

static PyObject *
Tkinter_Create(PyObject *self, PyObject *args)
{
    char *screenName = NULL;
    char *baseName = NULL; /* XXX this is not used anymore;
                              try getting rid of it. */
    char *className = NULL;
    int interactive = 0;
    int wantobjects = 1;
    int wantTk = 1;     /* If false, then Tk_Init() doesn't get called */
    int sync = 0; /* pass -sync to wish */
    char *use = NULL; /* pass -use to wish */

    className = "Tk";

    if (!PyArg_ParseTuple(args, "|zssiiiiz:create",
                          &screenName, &baseName, &className,
                          &interactive, &wantobjects, &wantTk,
                          &sync, &use))
        return NULL;
    CHECK_STRING_LENGTH(screenName);
    CHECK_STRING_LENGTH(baseName);
    CHECK_STRING_LENGTH(className);
    CHECK_STRING_LENGTH(use);

    return (PyObject *) Tkapp_New(screenName, className,
                                  interactive, wantobjects, wantTk,
                                  sync, use);
}

static PyObject *
Tkinter_setbusywaitinterval(PyObject *self, PyObject *args)
{
    int new_val;
    if (!PyArg_ParseTuple(args, "i:setbusywaitinterval", &new_val))
        return NULL;
    if (new_val < 0) {
        PyErr_SetString(PyExc_ValueError,
                        "busywaitinterval must be >= 0");
        return NULL;
    }
    Tkinter_busywaitinterval = new_val;
    Py_RETURN_NONE;
}

static char setbusywaitinterval_doc[] =
"setbusywaitinterval(n) -> None\n\
\n\
Set the busy-wait interval in milliseconds between successive\n\
calls to Tcl_DoOneEvent in a threaded Python interpreter.\n\
It should be set to a divisor of the maximum time between\n\
frames in an animation.";

static PyObject *
Tkinter_getbusywaitinterval(PyObject *self, PyObject *args)
{
    return PyLong_FromLong(Tkinter_busywaitinterval);
}

static char getbusywaitinterval_doc[] =
"getbusywaitinterval() -> int\n\
\n\
Return the current busy-wait interval between successive\n\
calls to Tcl_DoOneEvent in a threaded Python interpreter.";

static PyMethodDef moduleMethods[] =
{
    {"_flatten",           Tkinter_Flatten, METH_VARARGS},
    {"create",             Tkinter_Create, METH_VARARGS},
    {"setbusywaitinterval",Tkinter_setbusywaitinterval, METH_VARARGS,
                           setbusywaitinterval_doc},
    {"getbusywaitinterval",(PyCFunction)Tkinter_getbusywaitinterval,
                           METH_NOARGS, getbusywaitinterval_doc},
    {NULL,                 NULL}
};

#ifdef WAIT_FOR_STDIN

static int stdin_ready = 0;

#ifndef MS_WINDOWS
static void
MyFileProc(void *clientData, int mask)
{
    stdin_ready = 1;
}
#endif

#ifdef WITH_THREAD
static PyThreadState *event_tstate = NULL;
#endif

static int
EventHook(void)
{
#ifndef MS_WINDOWS
    int tfile;
#endif
#ifdef WITH_THREAD
    PyEval_RestoreThread(event_tstate);
#endif
    stdin_ready = 0;
    errorInCmd = 0;
#ifndef MS_WINDOWS
    tfile = fileno(stdin);
    Tcl_CreateFileHandler(tfile, TCL_READABLE, MyFileProc, NULL);
#endif
    while (!errorInCmd && !stdin_ready) {
        int result;
#ifdef MS_WINDOWS
        if (_kbhit()) {
            stdin_ready = 1;
            break;
        }
#endif
#if defined(WITH_THREAD) || defined(MS_WINDOWS)
        Py_BEGIN_ALLOW_THREADS
        if(tcl_lock)PyThread_acquire_lock(tcl_lock, 1);
        tcl_tstate = event_tstate;

        result = Tcl_DoOneEvent(TCL_DONT_WAIT);

        tcl_tstate = NULL;
        if(tcl_lock)PyThread_release_lock(tcl_lock);
        if (result == 0)
            Sleep(Tkinter_busywaitinterval);
        Py_END_ALLOW_THREADS
#else
        result = Tcl_DoOneEvent(0);
#endif

        if (result < 0)
            break;
    }
#ifndef MS_WINDOWS
    Tcl_DeleteFileHandler(tfile);
#endif
    if (errorInCmd) {
        errorInCmd = 0;
        PyErr_Restore(excInCmd, valInCmd, trbInCmd);
        excInCmd = valInCmd = trbInCmd = NULL;
        PyErr_Print();
    }
#ifdef WITH_THREAD
    PyEval_SaveThread();
#endif
    return 0;
}

#endif

static void
EnableEventHook(void)
{
#ifdef WAIT_FOR_STDIN
    if (PyOS_InputHook == NULL) {
#ifdef WITH_THREAD
        event_tstate = PyThreadState_Get();
#endif
        PyOS_InputHook = EventHook;
    }
#endif
}

static void
DisableEventHook(void)
{
#ifdef WAIT_FOR_STDIN
    if (Tk_GetNumMainWindows() == 0 && PyOS_InputHook == EventHook) {
        PyOS_InputHook = NULL;
    }
#endif
}


static struct PyModuleDef _tkintermodule = {
    PyModuleDef_HEAD_INIT,
    "_tkinter",
    NULL,
    -1,
    moduleMethods,
    NULL,
    NULL,
    NULL,
    NULL
};

PyMODINIT_FUNC
PyInit__tkinter(void)
{
  PyObject *m, *uexe, *cexe, *o;

#ifdef WITH_THREAD
    tcl_lock = PyThread_allocate_lock();
    if (tcl_lock == NULL)
        return NULL;
#endif

    m = PyModule_Create(&_tkintermodule);
    if (m == NULL)
        return NULL;

    o = PyErr_NewException("_tkinter.TclError", NULL, NULL);
    if (o == NULL) {
        Py_DECREF(m);
        return NULL;
    }
    Py_INCREF(o);
    if (PyModule_AddObject(m, "TclError", o)) {
        Py_DECREF(o);
        Py_DECREF(m);
        return NULL;
    }
    Tkinter_TclError = o;

    if (PyModule_AddIntConstant(m, "READABLE", TCL_READABLE)) {
        Py_DECREF(m);
        return NULL;
    }
    if (PyModule_AddIntConstant(m, "WRITABLE", TCL_WRITABLE)) {
        Py_DECREF(m);
        return NULL;
    }
    if (PyModule_AddIntConstant(m, "EXCEPTION", TCL_EXCEPTION)) {
        Py_DECREF(m);
        return NULL;
    }
    if (PyModule_AddIntConstant(m, "WINDOW_EVENTS", TCL_WINDOW_EVENTS)) {
        Py_DECREF(m);
        return NULL;
    }
    if (PyModule_AddIntConstant(m, "FILE_EVENTS", TCL_FILE_EVENTS)) {
        Py_DECREF(m);
        return NULL;
    }
    if (PyModule_AddIntConstant(m, "TIMER_EVENTS", TCL_TIMER_EVENTS)) {
        Py_DECREF(m);
        return NULL;
    }
    if (PyModule_AddIntConstant(m, "IDLE_EVENTS", TCL_IDLE_EVENTS)) {
        Py_DECREF(m);
        return NULL;
    }
    if (PyModule_AddIntConstant(m, "ALL_EVENTS", TCL_ALL_EVENTS)) {
        Py_DECREF(m);
        return NULL;
    }
    if (PyModule_AddIntConstant(m, "DONT_WAIT", TCL_DONT_WAIT)) {
        Py_DECREF(m);
        return NULL;
    }
    if (PyModule_AddStringConstant(m, "TK_VERSION", TK_VERSION)) {
        Py_DECREF(m);
        return NULL;
    }
    if (PyModule_AddStringConstant(m, "TCL_VERSION", TCL_VERSION)) {
        Py_DECREF(m);
        return NULL;
    }

    o = PyType_FromSpec(&Tkapp_Type_spec);
    if (o == NULL) {
        Py_DECREF(m);
        return NULL;
    }
    if (PyModule_AddObject(m, "TkappType", o)) {
        Py_DECREF(o);
        Py_DECREF(m);
        return NULL;
    }
    Tkapp_Type = o;

    o = PyType_FromSpec(&Tktt_Type_spec);
    if (o == NULL) {
        Py_DECREF(m);
        return NULL;
    }
    if (PyModule_AddObject(m, "TkttType", o)) {
        Py_DECREF(o);
        Py_DECREF(m);
        return NULL;
    }
    Tktt_Type = o;

    o = PyType_FromSpec(&PyTclObject_Type_spec);
    if (o == NULL) {
        Py_DECREF(m);
        return NULL;
    }
    if (PyModule_AddObject(m, "Tcl_Obj", o)) {
        Py_DECREF(o);
        Py_DECREF(m);
        return NULL;
    }
    PyTclObject_Type = o;

#ifdef TK_AQUA
    /* Tk_MacOSXSetupTkNotifier must be called before Tcl's subsystems
     * start waking up.  Note that Tcl_FindExecutable will do this, this
     * code must be above it! The original warning from
     * tkMacOSXAppInit.c is copied below.
     *
     * NB - You have to swap in the Tk Notifier BEFORE you start up the
     * Tcl interpreter for now.  It probably should work to do this
     * in the other order, but for now it doesn't seem to.
     *
     */
    Tk_MacOSXSetupTkNotifier();
#endif


    /* This helps the dynamic loader; in Unicode aware Tcl versions
       it also helps Tcl find its encodings. */
    uexe = PyUnicode_FromWideChar(Py_GetProgramName(), -1);
    if (uexe) {
        cexe = PyUnicode_EncodeFSDefault(uexe);
        if (cexe)
            Tcl_FindExecutable(PyBytes_AsString(cexe));
        Py_XDECREF(cexe);
        Py_DECREF(uexe);
    }

    if (PyErr_Occurred()) {
        Py_DECREF(m);
        return NULL;
    }

#if 0
    /* This was not a good idea; through <Destroy> bindings,
       Tcl_Finalize() may invoke Python code but at that point the
       interpreter and thread state have already been destroyed! */
    Py_AtExit(Tcl_Finalize);
#endif
    return m;
}<|MERGE_RESOLUTION|>--- conflicted
+++ resolved
@@ -1020,14 +1020,7 @@
 
     if (value->typePtr == app->BooleanType ||
         value->typePtr == app->OldBooleanType) {
-<<<<<<< HEAD
-        int boolValue;
-        if (Tcl_GetBooleanFromObj(interp, value, &boolValue) == TCL_ERROR)
-            return Tkinter_Error(tkapp);
-        return PyBool_FromLong(boolValue);
-=======
         return fromBoolean(tkapp, value);
->>>>>>> f7de3dd0
     }
 
     if (value->typePtr == app->ByteArrayType) {
