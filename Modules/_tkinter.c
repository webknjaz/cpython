/***********************************************************
Copyright (C) 1994 Steen Lumholt.

                        All Rights Reserved

******************************************************************/

/* _tkinter.c -- Interface to libtk.a and libtcl.a. */

/* TCL/TK VERSION INFO:

    Only Tcl/Tk 8.4 and later are supported.  Older versions are not
    supported. Use Python 3.4 or older if you cannot upgrade your
    Tcl/Tk libraries.
*/

/* XXX Further speed-up ideas, involving Tcl 8.0 features:

   - Register a new Tcl type, "Python callable", which can be called more
   efficiently and passed to Tcl_EvalObj() directly (if this is possible).

*/


#include "Python.h"
#include <ctype.h>

#ifdef WITH_THREAD
#include "pythread.h"
#endif

#ifdef MS_WINDOWS
#include <windows.h>
#endif

#define CHECK_SIZE(size, elemsize) \
    ((size_t)(size) <= Py_MAX((size_t)INT_MAX, UINT_MAX / (size_t)(elemsize)))

/* If Tcl is compiled for threads, we must also define TCL_THREAD. We define
   it always; if Tcl is not threaded, the thread functions in
   Tcl are empty.  */
#define TCL_THREADS

#ifdef TK_FRAMEWORK
#include <Tcl/tcl.h>
#include <Tk/tk.h>
#else
#include <tcl.h>
#include <tk.h>
#endif

#include "tkinter.h"

#if TK_VERSION_HEX < 0x08040002
#error "Tk older than 8.4 not supported"
#endif

#if !(defined(MS_WINDOWS) || defined(__CYGWIN__))
#define HAVE_CREATEFILEHANDLER
#endif

#ifdef HAVE_CREATEFILEHANDLER

/* This bit is to ensure that TCL_UNIX_FD is defined and doesn't interfere
   with the proper calculation of FHANDLETYPE == TCL_UNIX_FD below. */
#ifndef TCL_UNIX_FD
#  ifdef TCL_WIN_SOCKET
#    define TCL_UNIX_FD (! TCL_WIN_SOCKET)
#  else
#    define TCL_UNIX_FD 1
#  endif
#endif

/* Tcl_CreateFileHandler() changed several times; these macros deal with the
   messiness.  In Tcl 8.0 and later, it is not available on Windows (and on
   Unix, only because Jack added it back); when available on Windows, it only
   applies to sockets. */

#ifdef MS_WINDOWS
#define FHANDLETYPE TCL_WIN_SOCKET
#else
#define FHANDLETYPE TCL_UNIX_FD
#endif

/* If Tcl can wait for a Unix file descriptor, define the EventHook() routine
   which uses this to handle Tcl events while the user is typing commands. */

#if FHANDLETYPE == TCL_UNIX_FD
#define WAIT_FOR_STDIN
#endif

#endif /* HAVE_CREATEFILEHANDLER */

#ifdef MS_WINDOWS
#include <conio.h>
#define WAIT_FOR_STDIN
#endif

#ifdef WITH_THREAD

/* The threading situation is complicated.  Tcl is not thread-safe, except
   when configured with --enable-threads.

   So we need to use a lock around all uses of Tcl.  Previously, the
   Python interpreter lock was used for this.  However, this causes
   problems when other Python threads need to run while Tcl is blocked
   waiting for events.

   To solve this problem, a separate lock for Tcl is introduced.
   Holding it is incompatible with holding Python's interpreter lock.
   The following four macros manipulate both locks together.

   ENTER_TCL and LEAVE_TCL are brackets, just like
   Py_BEGIN_ALLOW_THREADS and Py_END_ALLOW_THREADS.  They should be
   used whenever a call into Tcl is made that could call an event
   handler, or otherwise affect the state of a Tcl interpreter.  These
   assume that the surrounding code has the Python interpreter lock;
   inside the brackets, the Python interpreter lock has been released
   and the lock for Tcl has been acquired.

   Sometimes, it is necessary to have both the Python lock and the Tcl
   lock.  (For example, when transferring data from the Tcl
   interpreter result to a Python string object.)  This can be done by
   using different macros to close the ENTER_TCL block: ENTER_OVERLAP
   reacquires the Python lock (and restores the thread state) but
   doesn't release the Tcl lock; LEAVE_OVERLAP_TCL releases the Tcl
   lock.

   By contrast, ENTER_PYTHON and LEAVE_PYTHON are used in Tcl event
   handlers when the handler needs to use Python.  Such event handlers
   are entered while the lock for Tcl is held; the event handler
   presumably needs to use Python.  ENTER_PYTHON releases the lock for
   Tcl and acquires the Python interpreter lock, restoring the
   appropriate thread state, and LEAVE_PYTHON releases the Python
   interpreter lock and re-acquires the lock for Tcl.  It is okay for
   ENTER_TCL/LEAVE_TCL pairs to be contained inside the code between
   ENTER_PYTHON and LEAVE_PYTHON.

   These locks expand to several statements and brackets; they should
   not be used in branches of if statements and the like.

   If Tcl is threaded, this approach won't work anymore. The Tcl
   interpreter is only valid in the thread that created it, and all Tk
   activity must happen in this thread, also. That means that the
   mainloop must be invoked in the thread that created the
   interpreter. Invoking commands from other threads is possible;
   _tkinter will queue an event for the interpreter thread, which will
   then execute the command and pass back the result. If the main
   thread is not in the mainloop, and invoking commands causes an
   exception; if the main loop is running but not processing events,
   the command invocation will block.

   In addition, for a threaded Tcl, a single global tcl_tstate won't
   be sufficient anymore, since multiple Tcl interpreters may
   simultaneously dispatch in different threads. So we use the Tcl TLS
   API.

*/

static PyThread_type_lock tcl_lock = 0;

#ifdef TCL_THREADS
static Tcl_ThreadDataKey state_key;
typedef PyThreadState *ThreadSpecificData;
#define tcl_tstate \
    (*(PyThreadState**)Tcl_GetThreadData(&state_key, sizeof(PyThreadState*)))
#else
static PyThreadState *tcl_tstate = NULL;
#endif

#define ENTER_TCL \
    { PyThreadState *tstate = PyThreadState_Get(); Py_BEGIN_ALLOW_THREADS \
        if(tcl_lock)PyThread_acquire_lock(tcl_lock, 1); tcl_tstate = tstate;

#define LEAVE_TCL \
    tcl_tstate = NULL; \
    if(tcl_lock)PyThread_release_lock(tcl_lock); Py_END_ALLOW_THREADS}

#define ENTER_OVERLAP \
    Py_END_ALLOW_THREADS

#define LEAVE_OVERLAP_TCL \
    tcl_tstate = NULL; if(tcl_lock)PyThread_release_lock(tcl_lock); }

#define ENTER_PYTHON \
    { PyThreadState *tstate = tcl_tstate; tcl_tstate = NULL; \
        if(tcl_lock) \
          PyThread_release_lock(tcl_lock); PyEval_RestoreThread((tstate)); }

#define LEAVE_PYTHON \
    { PyThreadState *tstate = PyEval_SaveThread(); \
        if(tcl_lock)PyThread_acquire_lock(tcl_lock, 1); tcl_tstate = tstate; }

#define CHECK_TCL_APPARTMENT \
    if (((TkappObject *)self)->threaded && \
        ((TkappObject *)self)->thread_id != Tcl_GetCurrentThread()) { \
        PyErr_SetString(PyExc_RuntimeError, \
                        "Calling Tcl from different appartment"); \
        return 0; \
    }

#else

#define ENTER_TCL
#define LEAVE_TCL
#define ENTER_OVERLAP
#define LEAVE_OVERLAP_TCL
#define ENTER_PYTHON
#define LEAVE_PYTHON
#define CHECK_TCL_APPARTMENT

#endif

#ifndef FREECAST
#define FREECAST (char *)
#endif

/**** Tkapp Object Declaration ****/

static PyObject *Tkapp_Type;

typedef struct {
    PyObject_HEAD
    Tcl_Interp *interp;
    int wantobjects;
    int threaded; /* True if tcl_platform[threaded] */
    Tcl_ThreadId thread_id;
    int dispatching;
    /* We cannot include tclInt.h, as this is internal.
       So we cache interesting types here. */
    const Tcl_ObjType *BooleanType;
    const Tcl_ObjType *ByteArrayType;
    const Tcl_ObjType *DoubleType;
    const Tcl_ObjType *IntType;
    const Tcl_ObjType *ListType;
    const Tcl_ObjType *ProcBodyType;
    const Tcl_ObjType *StringType;
} TkappObject;

#define Tkapp_Interp(v) (((TkappObject *) (v))->interp)
#define Tkapp_Result(v) Tcl_GetStringResult(Tkapp_Interp(v))

#define DEBUG_REFCNT(v) (printf("DEBUG: id=%p, refcnt=%i\n", \
(void *) v, Py_REFCNT(v)))



/**** Error Handling ****/

static PyObject *Tkinter_TclError;
static int quitMainLoop = 0;
static int errorInCmd = 0;
static PyObject *excInCmd;
static PyObject *valInCmd;
static PyObject *trbInCmd;

#ifdef TKINTER_PROTECT_LOADTK
static int tk_load_failed = 0;
#endif


static PyObject *
Tkinter_Error(PyObject *v)
{
    PyErr_SetString(Tkinter_TclError, Tkapp_Result(v));
    return NULL;
}



/**** Utils ****/

static int Tkinter_busywaitinterval = 20;

#ifdef WITH_THREAD
#ifndef MS_WINDOWS

/* Millisecond sleep() for Unix platforms. */

static void
Sleep(int milli)
{
    /* XXX Too bad if you don't have select(). */
    struct timeval t;
    t.tv_sec = milli/1000;
    t.tv_usec = (milli%1000) * 1000;
    select(0, (fd_set *)0, (fd_set *)0, (fd_set *)0, &t);
}
#endif /* MS_WINDOWS */

/* Wait up to 1s for the mainloop to come up. */

static int
WaitForMainloop(TkappObject* self)
{
    int i;
    for (i = 0; i < 10; i++) {
        if (self->dispatching)
            return 1;
        Py_BEGIN_ALLOW_THREADS
        Sleep(100);
        Py_END_ALLOW_THREADS
    }
    if (self->dispatching)
        return 1;
    PyErr_SetString(PyExc_RuntimeError, "main thread is not in main loop");
    return 0;
}
#endif /* WITH_THREAD */



#define ARGSZ 64



static PyObject *
unicodeFromTclStringAndSize(const char *s, Py_ssize_t size)
{
    PyObject *r = PyUnicode_DecodeUTF8(s, size, NULL);
    if (!r && PyErr_ExceptionMatches(PyExc_UnicodeDecodeError)) {
        /* Tcl encodes null character as \xc0\x80 */
        if (memchr(s, '\xc0', size)) {
            char *buf, *q;
            const char *e = s + size;
            PyErr_Clear();
            q = buf = (char *)PyMem_Malloc(size);
            if (buf == NULL) {
                PyErr_NoMemory();
                return NULL;
            }
            while (s != e) {
                if (s + 1 != e && s[0] == '\xc0' && s[1] == '\x80') {
                    *q++ = '\0';
                    s += 2;
                }
                else
                    *q++ = *s++;
            }
            s = buf;
            size = q - s;
            r = PyUnicode_DecodeUTF8(s, size, NULL);
            PyMem_Free(buf);
        }
    }
    return r;
}

static PyObject *
unicodeFromTclString(const char *s)
{
    return unicodeFromTclStringAndSize(s, strlen(s));
}

static PyObject *
unicodeFromTclObj(Tcl_Obj *value)
{
    int len;
    char *s = Tcl_GetStringFromObj(value, &len);
    return unicodeFromTclStringAndSize(s, len);
}


static PyObject *
Split(const char *list)
{
    int argc;
    const char **argv;
    PyObject *v;

    if (list == NULL) {
        Py_RETURN_NONE;
    }

    if (Tcl_SplitList((Tcl_Interp *)NULL, list, &argc, &argv) != TCL_OK) {
        /* Not a list.
         * Could be a quoted string containing funnies, e.g. {"}.
         * Return the string itself.
         */
        return unicodeFromTclString(list);
    }

    if (argc == 0)
        v = PyUnicode_FromString("");
    else if (argc == 1)
        v = unicodeFromTclString(argv[0]);
    else if ((v = PyTuple_New(argc)) != NULL) {
        int i;
        PyObject *w;

        for (i = 0; i < argc; i++) {
            if ((w = Split(argv[i])) == NULL) {
                Py_DECREF(v);
                v = NULL;
                break;
            }
            PyTuple_SetItem(v, i, w);
        }
    }
    Tcl_Free(FREECAST argv);
    return v;
}

/* In some cases, Tcl will still return strings that are supposed to
   be lists. SplitObj walks through a nested tuple, finding string
   objects that need to be split. */

static PyObject *
SplitObj(PyObject *arg)
{
    if (PyTuple_Check(arg)) {
        int i, size;
        PyObject *elem, *newelem, *result;

        size = PyTuple_Size(arg);
        result = NULL;
        /* Recursively invoke SplitObj for all tuple items.
           If this does not return a new object, no action is
           needed. */
        for(i = 0; i < size; i++) {
            elem = PyTuple_GetItem(arg, i);
            newelem = SplitObj(elem);
            if (!newelem) {
                Py_XDECREF(result);
                return NULL;
            }
            if (!result) {
                int k;
                if (newelem == elem) {
                    Py_DECREF(newelem);
                    continue;
                }
                result = PyTuple_New(size);
                if (!result)
                    return NULL;
                for(k = 0; k < i; k++) {
                    elem = PyTuple_GetItem(arg, k);
                    Py_INCREF(elem);
                    PyTuple_SetItem(result, k, elem);
                }
            }
            PyTuple_SetItem(result, i, newelem);
        }
        if (result)
            return result;
        /* Fall through, returning arg. */
    }
    else if (PyList_Check(arg)) {
        int i, size;
        PyObject *elem, *newelem, *result;

        size = PyList_GET_SIZE(arg);
        result = PyTuple_New(size);
        if (!result)
            return NULL;
        /* Recursively invoke SplitObj for all list items. */
        for(i = 0; i < size; i++) {
            elem = PyList_GET_ITEM(arg, i);
            newelem = SplitObj(elem);
            if (!newelem) {
                Py_XDECREF(result);
                return NULL;
            }
            PyTuple_SetItem(result, i, newelem);
        }
        return result;
    }
    else if (PyUnicode_Check(arg)) {
        int argc;
        const char **argv;
        char *list = PyUnicode_AsUTF8(arg);

        if (list == NULL ||
            Tcl_SplitList((Tcl_Interp *)NULL, list, &argc, &argv) != TCL_OK) {
            Py_INCREF(arg);
            return arg;
        }
        Tcl_Free(FREECAST argv);
        if (argc > 1)
            return Split(list);
        /* Fall through, returning arg. */
    }
    else if (PyBytes_Check(arg)) {
        int argc;
        const char **argv;
        char *list = PyBytes_AsString(arg);

        if (Tcl_SplitList((Tcl_Interp *)NULL, list, &argc, &argv) != TCL_OK) {
            Py_INCREF(arg);
            return arg;
        }
        Tcl_Free(FREECAST argv);
        if (argc > 1)
            return Split(PyBytes_AsString(arg));
        /* Fall through, returning arg. */
    }
    Py_INCREF(arg);
    return arg;
}


/**** Tkapp Object ****/

#ifndef WITH_APPINIT
int
Tcl_AppInit(Tcl_Interp *interp)
{
    const char * _tkinter_skip_tk_init;

    if (Tcl_Init(interp) == TCL_ERROR) {
        PySys_WriteStderr("Tcl_Init error: %s\n", Tcl_GetStringResult(interp));
        return TCL_ERROR;
    }

    _tkinter_skip_tk_init = Tcl_GetVar(interp,
                    "_tkinter_skip_tk_init", TCL_GLOBAL_ONLY);
    if (_tkinter_skip_tk_init != NULL &&
                    strcmp(_tkinter_skip_tk_init, "1") == 0) {
        return TCL_OK;
    }

#ifdef TKINTER_PROTECT_LOADTK
    if (tk_load_failed) {
        PySys_WriteStderr("Tk_Init error: %s\n", TKINTER_LOADTK_ERRMSG);
        return TCL_ERROR;
    }
#endif

    if (Tk_Init(interp) == TCL_ERROR) {
#ifdef TKINTER_PROTECT_LOADTK
        tk_load_failed = 1;
#endif
        PySys_WriteStderr("Tk_Init error: %s\n", Tcl_GetStringResult(interp));
        return TCL_ERROR;
    }

    return TCL_OK;
}
#endif /* !WITH_APPINIT */




/* Initialize the Tk application; see the `main' function in
 * `tkMain.c'.
 */

static void EnableEventHook(void); /* Forward */
static void DisableEventHook(void); /* Forward */

static TkappObject *
Tkapp_New(const char *screenName, const char *className,
          int interactive, int wantobjects, int wantTk, int sync,
          const char *use)
{
    TkappObject *v;
    char *argv0;

    v = PyObject_New(TkappObject, (PyTypeObject *) Tkapp_Type);
    if (v == NULL)
        return NULL;
    Py_INCREF(Tkapp_Type);

    v->interp = Tcl_CreateInterp();
    v->wantobjects = wantobjects;
    v->threaded = Tcl_GetVar2Ex(v->interp, "tcl_platform", "threaded",
                                TCL_GLOBAL_ONLY) != NULL;
    v->thread_id = Tcl_GetCurrentThread();
    v->dispatching = 0;

#ifndef TCL_THREADS
    if (v->threaded) {
        PyErr_SetString(PyExc_RuntimeError,
                        "Tcl is threaded but _tkinter is not");
        Py_DECREF(v);
        return 0;
    }
#endif
#ifdef WITH_THREAD
    if (v->threaded && tcl_lock) {
        /* If Tcl is threaded, we don't need the lock. */
        PyThread_free_lock(tcl_lock);
        tcl_lock = NULL;
    }
#endif

    v->BooleanType = Tcl_GetObjType("boolean");
    v->ByteArrayType = Tcl_GetObjType("bytearray");
    v->DoubleType = Tcl_GetObjType("double");
    v->IntType = Tcl_GetObjType("int");
    v->ListType = Tcl_GetObjType("list");
    v->ProcBodyType = Tcl_GetObjType("procbody");
    v->StringType = Tcl_GetObjType("string");

    /* Delete the 'exit' command, which can screw things up */
    Tcl_DeleteCommand(v->interp, "exit");

    if (screenName != NULL)
        Tcl_SetVar2(v->interp, "env", "DISPLAY",
                    screenName, TCL_GLOBAL_ONLY);

    if (interactive)
        Tcl_SetVar(v->interp, "tcl_interactive", "1", TCL_GLOBAL_ONLY);
    else
        Tcl_SetVar(v->interp, "tcl_interactive", "0", TCL_GLOBAL_ONLY);

    /* This is used to get the application class for Tk 4.1 and up */
    argv0 = (char*)attemptckalloc(strlen(className) + 1);
    if (!argv0) {
        PyErr_NoMemory();
        Py_DECREF(v);
        return NULL;
    }

    strcpy(argv0, className);
    if (Py_ISUPPER(Py_CHARMASK(argv0[0])))
        argv0[0] = Py_TOLOWER(Py_CHARMASK(argv0[0]));
    Tcl_SetVar(v->interp, "argv0", argv0, TCL_GLOBAL_ONLY);
    ckfree(argv0);

    if (! wantTk) {
        Tcl_SetVar(v->interp,
                        "_tkinter_skip_tk_init", "1", TCL_GLOBAL_ONLY);
    }
#ifdef TKINTER_PROTECT_LOADTK
    else if (tk_load_failed) {
        Tcl_SetVar(v->interp,
                        "_tkinter_tk_failed", "1", TCL_GLOBAL_ONLY);
    }
#endif

    /* some initial arguments need to be in argv */
    if (sync || use) {
        char *args;
        int len = 0;

        if (sync)
            len += sizeof "-sync";
        if (use)
            len += strlen(use) + sizeof "-use ";

        args = (char*)attemptckalloc(len);
        if (!args) {
            PyErr_NoMemory();
            Py_DECREF(v);
            return NULL;
        }

        args[0] = '\0';
        if (sync)
            strcat(args, "-sync");
        if (use) {
            if (sync)
                strcat(args, " ");
            strcat(args, "-use ");
            strcat(args, use);
        }

        Tcl_SetVar(v->interp, "argv", args, TCL_GLOBAL_ONLY);
        ckfree(args);
    }

    if (Tcl_AppInit(v->interp) != TCL_OK) {
        PyObject *result = Tkinter_Error((PyObject *)v);
#ifdef TKINTER_PROTECT_LOADTK
        if (wantTk) {
            const char *_tkinter_tk_failed;
            _tkinter_tk_failed = Tcl_GetVar(v->interp,
                            "_tkinter_tk_failed", TCL_GLOBAL_ONLY);

            if ( _tkinter_tk_failed != NULL &&
                            strcmp(_tkinter_tk_failed, "1") == 0) {
                tk_load_failed = 1;
            }
        }
#endif
        Py_DECREF((PyObject *)v);
        return (TkappObject *)result;
    }

    EnableEventHook();

    return v;
}


#ifdef WITH_THREAD
static void
Tkapp_ThreadSend(TkappObject *self, Tcl_Event *ev,
                 Tcl_Condition *cond, Tcl_Mutex *mutex)
{
    Py_BEGIN_ALLOW_THREADS;
    Tcl_MutexLock(mutex);
    Tcl_ThreadQueueEvent(self->thread_id, ev, TCL_QUEUE_TAIL);
    Tcl_ThreadAlert(self->thread_id);
    Tcl_ConditionWait(cond, mutex, NULL);
    Tcl_MutexUnlock(mutex);
    Py_END_ALLOW_THREADS
}
#endif


/** Tcl Eval **/

typedef struct {
    PyObject_HEAD
    Tcl_Obj *value;
    PyObject *string; /* This cannot cause cycles. */
} PyTclObject;

static PyObject *PyTclObject_Type;
#define PyTclObject_Check(v) ((v)->ob_type == (PyTypeObject *) PyTclObject_Type)

static PyObject *
newPyTclObject(Tcl_Obj *arg)
{
    PyTclObject *self;
    self = PyObject_New(PyTclObject, (PyTypeObject *) PyTclObject_Type);
    if (self == NULL)
        return NULL;
    Py_INCREF(PyTclObject_Type);
    Tcl_IncrRefCount(arg);
    self->value = arg;
    self->string = NULL;
    return (PyObject*)self;
}

static void
PyTclObject_dealloc(PyTclObject *self)
{
    PyObject *tp = (PyObject *) Py_TYPE(self);
    Tcl_DecrRefCount(self->value);
    Py_XDECREF(self->string);
    PyObject_Del(self);
    Py_DECREF(tp);
}

static char*
PyTclObject_TclString(PyObject *self)
{
    return Tcl_GetString(((PyTclObject*)self)->value);
}

/* Like _str, but create Unicode if necessary. */
PyDoc_STRVAR(PyTclObject_string__doc__,
"the string representation of this object, either as str or bytes");

static PyObject *
PyTclObject_string(PyTclObject *self, void *ignored)
{
    if (!self->string) {
        self->string = unicodeFromTclObj(self->value);
        if (!self->string)
            return NULL;
    }
    Py_INCREF(self->string);
    return self->string;
}

static PyObject *
PyTclObject_str(PyTclObject *self, void *ignored)
{
    if (self->string) {
        Py_INCREF(self->string);
        return self->string;
    }
    /* XXX Could chache result if it is non-ASCII. */
    return unicodeFromTclObj(self->value);
}

static PyObject *
PyTclObject_repr(PyTclObject *self)
{
    PyObject *repr, *str = PyTclObject_str(self, NULL);
    if (str == NULL)
        return NULL;
    repr = PyUnicode_FromFormat("<%s object: %R>",
                                self->value->typePtr->name, str);
    Py_DECREF(str);
    return repr;
}

#define TEST_COND(cond) ((cond) ? Py_True : Py_False)

static PyObject *
PyTclObject_richcompare(PyObject *self, PyObject *other, int op)
{
    int result;
    PyObject *v;

    /* neither argument should be NULL, unless something's gone wrong */
    if (self == NULL || other == NULL) {
        PyErr_BadInternalCall();
        return NULL;
    }

    /* both arguments should be instances of PyTclObject */
    if (!PyTclObject_Check(self) || !PyTclObject_Check(other)) {
        v = Py_NotImplemented;
        goto finished;
    }

    if (self == other)
        /* fast path when self and other are identical */
        result = 0;
    else
        result = strcmp(Tcl_GetString(((PyTclObject *)self)->value),
                        Tcl_GetString(((PyTclObject *)other)->value));
    /* Convert return value to a Boolean */
    switch (op) {
    case Py_EQ:
        v = TEST_COND(result == 0);
        break;
    case Py_NE:
        v = TEST_COND(result != 0);
        break;
    case Py_LE:
        v = TEST_COND(result <= 0);
        break;
    case Py_GE:
        v = TEST_COND(result >= 0);
        break;
    case Py_LT:
        v = TEST_COND(result < 0);
        break;
    case Py_GT:
        v = TEST_COND(result > 0);
        break;
    default:
        PyErr_BadArgument();
        return NULL;
    }
  finished:
    Py_INCREF(v);
    return v;
}

PyDoc_STRVAR(get_typename__doc__, "name of the Tcl type");

static PyObject*
get_typename(PyTclObject* obj, void* ignored)
{
    return unicodeFromTclString(obj->value->typePtr->name);
}


static PyGetSetDef PyTclObject_getsetlist[] = {
    {"typename", (getter)get_typename, NULL, get_typename__doc__},
    {"string", (getter)PyTclObject_string, NULL,
     PyTclObject_string__doc__},
    {0},
};

static PyType_Slot PyTclObject_Type_slots[] = {
    {Py_tp_dealloc, (destructor)PyTclObject_dealloc},
    {Py_tp_repr, (reprfunc)PyTclObject_repr},
    {Py_tp_str, (reprfunc)PyTclObject_str},
    {Py_tp_getattro, PyObject_GenericGetAttr},
    {Py_tp_richcompare, PyTclObject_richcompare},
    {Py_tp_getset, PyTclObject_getsetlist},
    {0, 0}
};

static PyType_Spec PyTclObject_Type_spec = {
    "_tkinter.Tcl_Obj",
    sizeof(PyTclObject),
    0,
    Py_TPFLAGS_DEFAULT,
    PyTclObject_Type_slots,
};


#if PY_SIZE_MAX > INT_MAX
#define CHECK_STRING_LENGTH(s) do {                                     \
        if (s != NULL && strlen(s) >= INT_MAX) {                        \
            PyErr_SetString(PyExc_OverflowError, "string is too long"); \
            return NULL;                                                \
        } } while(0)
#else
#define CHECK_STRING_LENGTH(s)
#endif

static Tcl_Obj*
AsObj(PyObject *value)
{
    Tcl_Obj *result;
    long longVal;
    int overflow;

    if (PyBytes_Check(value))
        return Tcl_NewByteArrayObj((unsigned char *)PyBytes_AS_STRING(value),
                                   PyBytes_GET_SIZE(value));
    else if (PyBool_Check(value))
        return Tcl_NewBooleanObj(PyObject_IsTrue(value));
    else if (PyLong_CheckExact(value) &&
             ((longVal = PyLong_AsLongAndOverflow(value, &overflow)),
              !overflow)) {
        /* If there is an overflow in the long conversion,
           fall through to default object handling. */
        return Tcl_NewLongObj(longVal);
    }
    else if (PyFloat_Check(value))
        return Tcl_NewDoubleObj(PyFloat_AS_DOUBLE(value));
    else if (PyTuple_Check(value) || PyList_Check(value)) {
        Tcl_Obj **argv;
        Py_ssize_t size, i;

        size = PySequence_Fast_GET_SIZE(value);
        if (!CHECK_SIZE(size, sizeof(Tcl_Obj *))) {
            PyErr_SetString(PyExc_OverflowError,
                            PyTuple_Check(value) ? "tuple is too long" :
                                                   "list is too long");
            return NULL;
        }
<<<<<<< HEAD
        argv = (Tcl_Obj **) ckalloc(((size_t)size) * sizeof(Tcl_Obj *));
        if(!argv) {
          PyErr_NoMemory();
          return NULL;
        }
=======
        argv = (Tcl_Obj **) attemptckalloc(((size_t)size) * sizeof(Tcl_Obj *));
        if(!argv)
          return 0;
>>>>>>> 07940883
        for (i = 0; i < size; i++)
          argv[i] = AsObj(PySequence_Fast_GET_ITEM(value,i));
        result = Tcl_NewListObj(size, argv);
        ckfree(FREECAST argv);
        return result;
    }
    else if (PyUnicode_Check(value)) {
        void *inbuf;
        Py_ssize_t size;
        int kind;
        Tcl_UniChar *outbuf = NULL;
        Py_ssize_t i;
        size_t allocsize;

        if (PyUnicode_READY(value) == -1)
            return NULL;

        inbuf = PyUnicode_DATA(value);
        size = PyUnicode_GET_LENGTH(value);
        if (!CHECK_SIZE(size, sizeof(Tcl_UniChar))) {
            PyErr_SetString(PyExc_OverflowError, "string is too long");
            return NULL;
        }
        kind = PyUnicode_KIND(value);
        if (kind == sizeof(Tcl_UniChar))
            return Tcl_NewUnicodeObj(inbuf, size);
        allocsize = ((size_t)size) * sizeof(Tcl_UniChar);
        outbuf = (Tcl_UniChar*)attemptckalloc(allocsize);
        /* Else overflow occurred, and we take the next exit */
        if (!outbuf) {
            PyErr_NoMemory();
            return NULL;
        }
        for (i = 0; i < size; i++) {
            Py_UCS4 ch = PyUnicode_READ(kind, inbuf, i);
            /* We cannot test for sizeof(Tcl_UniChar) directly,
               so we test for UTF-8 size instead. */
#if TCL_UTF_MAX == 3
            if (ch >= 0x10000) {
                /* Tcl doesn't do UTF-16, yet. */
                PyErr_Format(Tkinter_TclError,
                             "character U+%x is above the range "
                             "(U+0000-U+FFFF) allowed by Tcl",
                             ch);
                ckfree(FREECAST outbuf);
                return NULL;
            }
#endif
            outbuf[i] = ch;
        }
        result = Tcl_NewUnicodeObj(outbuf, size);
        ckfree(FREECAST outbuf);
        return result;
    }
    else if(PyTclObject_Check(value)) {
        Tcl_Obj *v = ((PyTclObject*)value)->value;
        Tcl_IncrRefCount(v);
        return v;
    }
    else {
        PyObject *v = PyObject_Str(value);
        if (!v)
            return 0;
        result = AsObj(v);
        Py_DECREF(v);
        return result;
    }
}

static PyObject*
FromObj(PyObject* tkapp, Tcl_Obj *value)
{
    PyObject *result = NULL;
    TkappObject *app = (TkappObject*)tkapp;

    if (value->typePtr == NULL) {
        return unicodeFromTclStringAndSize(value->bytes, value->length);
    }

    if (value->typePtr == app->BooleanType) {
        result = value->internalRep.longValue ? Py_True : Py_False;
        Py_INCREF(result);
        return result;
    }

    if (value->typePtr == app->ByteArrayType) {
        int size;
        char *data = (char*)Tcl_GetByteArrayFromObj(value, &size);
        return PyBytes_FromStringAndSize(data, size);
    }

    if (value->typePtr == app->DoubleType) {
        return PyFloat_FromDouble(value->internalRep.doubleValue);
    }

    if (value->typePtr == app->IntType) {
        return PyLong_FromLong(value->internalRep.longValue);
    }

    if (value->typePtr == app->ListType) {
        int size;
        int i, status;
        PyObject *elem;
        Tcl_Obj *tcl_elem;

        status = Tcl_ListObjLength(Tkapp_Interp(tkapp), value, &size);
        if (status == TCL_ERROR)
            return Tkinter_Error(tkapp);
        result = PyTuple_New(size);
        if (!result)
            return NULL;
        for (i = 0; i < size; i++) {
            status = Tcl_ListObjIndex(Tkapp_Interp(tkapp),
                                      value, i, &tcl_elem);
            if (status == TCL_ERROR) {
                Py_DECREF(result);
                return Tkinter_Error(tkapp);
            }
            elem = FromObj(tkapp, tcl_elem);
            if (!elem) {
                Py_DECREF(result);
                return NULL;
            }
            PyTuple_SetItem(result, i, elem);
        }
        return result;
    }

    if (value->typePtr == app->ProcBodyType) {
      /* fall through: return tcl object. */
    }

    if (value->typePtr == app->StringType) {
        return PyUnicode_FromKindAndData(
            sizeof(Tcl_UniChar), Tcl_GetUnicode(value),
            Tcl_GetCharLength(value));
    }

    return newPyTclObject(value);
}

#ifdef WITH_THREAD
/* This mutex synchronizes inter-thread command calls. */
TCL_DECLARE_MUTEX(call_mutex)

typedef struct Tkapp_CallEvent {
    Tcl_Event ev;            /* Must be first */
    TkappObject *self;
    PyObject *args;
    int flags;
    PyObject **res;
    PyObject **exc_type, **exc_value, **exc_tb;
    Tcl_Condition *done;
} Tkapp_CallEvent;
#endif

void
Tkapp_CallDeallocArgs(Tcl_Obj** objv, Tcl_Obj** objStore, int objc)
{
    int i;
    for (i = 0; i < objc; i++)
        Tcl_DecrRefCount(objv[i]);
    if (objv != objStore)
        ckfree(FREECAST objv);
}

/* Convert Python objects to Tcl objects. This must happen in the
   interpreter thread, which may or may not be the calling thread. */

static Tcl_Obj**
Tkapp_CallArgs(PyObject *args, Tcl_Obj** objStore, int *pobjc)
{
    Tcl_Obj **objv = objStore;
    Py_ssize_t objc = 0, i;
    if (args == NULL)
        /* do nothing */;

    else if (!(PyTuple_Check(args) || PyList_Check(args))) {
        objv[0] = AsObj(args);
        if (objv[0] == 0)
            goto finally;
        objc = 1;
        Tcl_IncrRefCount(objv[0]);
    }
    else {
        objc = PySequence_Fast_GET_SIZE(args);

        if (objc > ARGSZ) {
            if (!CHECK_SIZE(objc, sizeof(Tcl_Obj *))) {
                PyErr_SetString(PyExc_OverflowError,
                                PyTuple_Check(args) ? "tuple is too long" :
                                                      "list is too long");
                return NULL;
            }
            objv = (Tcl_Obj **)attemptckalloc(((size_t)objc) * sizeof(Tcl_Obj *));
            if (objv == NULL) {
                PyErr_NoMemory();
                objc = 0;
                goto finally;
            }
        }

        for (i = 0; i < objc; i++) {
            PyObject *v = PySequence_Fast_GET_ITEM(args, i);
            if (v == Py_None) {
                objc = i;
                break;
            }
            objv[i] = AsObj(v);
            if (!objv[i]) {
                /* Reset objc, so it attempts to clear
                   objects only up to i. */
                objc = i;
                goto finally;
            }
            Tcl_IncrRefCount(objv[i]);
        }
    }
    *pobjc = objc;
    return objv;
finally:
    Tkapp_CallDeallocArgs(objv, objStore, objc);
    return NULL;
}

/* Convert the results of a command call into a Python objects. */

static PyObject*
Tkapp_CallResult(TkappObject *self)
{
    PyObject *res = NULL;
    Tcl_Obj *value = Tcl_GetObjResult(self->interp);
    if(self->wantobjects) {
        /* Not sure whether the IncrRef is necessary, but something
           may overwrite the interpreter result while we are
           converting it. */
        Tcl_IncrRefCount(value);
        res = FromObj((PyObject*)self, value);
        Tcl_DecrRefCount(value);
    } else {
        res = unicodeFromTclObj(value);
    }
    return res;
}

#ifdef WITH_THREAD

/* Tkapp_CallProc is the event procedure that is executed in the context of
   the Tcl interpreter thread. Initially, it holds the Tcl lock, and doesn't
   hold the Python lock. */

static int
Tkapp_CallProc(Tkapp_CallEvent *e, int flags)
{
    Tcl_Obj *objStore[ARGSZ];
    Tcl_Obj **objv;
    int objc;
    int i;
    ENTER_PYTHON
    objv = Tkapp_CallArgs(e->args, objStore, &objc);
    if (!objv) {
        PyErr_Fetch(e->exc_type, e->exc_value, e->exc_tb);
        *(e->res) = NULL;
    }
    LEAVE_PYTHON
    if (!objv)
        goto done;
    i = Tcl_EvalObjv(e->self->interp, objc, objv, e->flags);
    ENTER_PYTHON
    if (i == TCL_ERROR) {
        *(e->res) = NULL;
        *(e->exc_type) = NULL;
        *(e->exc_tb) = NULL;
        *(e->exc_value) = PyObject_CallFunction(
            Tkinter_TclError, "s",
            Tcl_GetStringResult(e->self->interp));
    }
    else {
        *(e->res) = Tkapp_CallResult(e->self);
    }
    LEAVE_PYTHON

    Tkapp_CallDeallocArgs(objv, objStore, objc);
done:
    /* Wake up calling thread. */
    Tcl_MutexLock(&call_mutex);
    Tcl_ConditionNotify(e->done);
    Tcl_MutexUnlock(&call_mutex);
    return 1;
}

#endif

/* This is the main entry point for calling a Tcl command.
   It supports three cases, with regard to threading:
   1. Tcl is not threaded: Must have the Tcl lock, then can invoke command in
      the context of the calling thread.
   2. Tcl is threaded, caller of the command is in the interpreter thread:
      Execute the command in the calling thread. Since the Tcl lock will
      not be used, we can merge that with case 1.
   3. Tcl is threaded, caller is in a different thread: Must queue an event to
      the interpreter thread. Allocation of Tcl objects needs to occur in the
      interpreter thread, so we ship the PyObject* args to the target thread,
      and perform processing there. */

static PyObject *
Tkapp_Call(PyObject *selfptr, PyObject *args)
{
    Tcl_Obj *objStore[ARGSZ];
    Tcl_Obj **objv = NULL;
    int objc, i;
    PyObject *res = NULL;
    TkappObject *self = (TkappObject*)selfptr;
    int flags = TCL_EVAL_DIRECT | TCL_EVAL_GLOBAL;

    /* If args is a single tuple, replace with contents of tuple */
    if (1 == PyTuple_Size(args)){
        PyObject* item = PyTuple_GetItem(args, 0);
        if (PyTuple_Check(item))
            args = item;
    }
#ifdef WITH_THREAD
    if (self->threaded && self->thread_id != Tcl_GetCurrentThread()) {
        /* We cannot call the command directly. Instead, we must
           marshal the parameters to the interpreter thread. */
        Tkapp_CallEvent *ev;
        Tcl_Condition cond = NULL;
        PyObject *exc_type, *exc_value, *exc_tb;
        if (!WaitForMainloop(self))
            return NULL;
        ev = (Tkapp_CallEvent*)attemptckalloc(sizeof(Tkapp_CallEvent));
        if (ev == NULL) {
            PyErr_NoMemory();
            return NULL;
        }
        ev->ev.proc = (Tcl_EventProc*)Tkapp_CallProc;
        ev->self = self;
        ev->args = args;
        ev->res = &res;
        ev->exc_type = &exc_type;
        ev->exc_value = &exc_value;
        ev->exc_tb = &exc_tb;
        ev->done = &cond;

        Tkapp_ThreadSend(self, (Tcl_Event*)ev, &cond, &call_mutex);

        if (res == NULL) {
            if (exc_type)
                PyErr_Restore(exc_type, exc_value, exc_tb);
            else
                PyErr_SetObject(Tkinter_TclError, exc_value);
        }
        Tcl_ConditionFinalize(&cond);
    }
    else
#endif
    {

        objv = Tkapp_CallArgs(args, objStore, &objc);
        if (!objv)
            return NULL;

        ENTER_TCL

        i = Tcl_EvalObjv(self->interp, objc, objv, flags);

        ENTER_OVERLAP

        if (i == TCL_ERROR)
            Tkinter_Error(selfptr);
        else
            res = Tkapp_CallResult(self);

        LEAVE_OVERLAP_TCL

        Tkapp_CallDeallocArgs(objv, objStore, objc);
    }
    return res;
}


static PyObject *
Tkapp_Eval(PyObject *self, PyObject *args)
{
    char *script;
    PyObject *res = NULL;
    int err;

    if (!PyArg_ParseTuple(args, "s:eval", &script))
        return NULL;

    CHECK_STRING_LENGTH(script);
    CHECK_TCL_APPARTMENT;

    ENTER_TCL
    err = Tcl_Eval(Tkapp_Interp(self), script);
    ENTER_OVERLAP
    if (err == TCL_ERROR)
        res = Tkinter_Error(self);
    else
        res = unicodeFromTclString(Tkapp_Result(self));
    LEAVE_OVERLAP_TCL
    return res;
}

static PyObject *
Tkapp_EvalFile(PyObject *self, PyObject *args)
{
    char *fileName;
    PyObject *res = NULL;
    int err;

    if (!PyArg_ParseTuple(args, "s:evalfile", &fileName))
        return NULL;

    CHECK_STRING_LENGTH(fileName);
    CHECK_TCL_APPARTMENT;

    ENTER_TCL
    err = Tcl_EvalFile(Tkapp_Interp(self), fileName);
    ENTER_OVERLAP
    if (err == TCL_ERROR)
        res = Tkinter_Error(self);
    else
        res = unicodeFromTclString(Tkapp_Result(self));
    LEAVE_OVERLAP_TCL
    return res;
}

static PyObject *
Tkapp_Record(PyObject *self, PyObject *args)
{
    char *script;
    PyObject *res = NULL;
    int err;

    if (!PyArg_ParseTuple(args, "s:record", &script))
        return NULL;

    CHECK_STRING_LENGTH(script);
    CHECK_TCL_APPARTMENT;

    ENTER_TCL
    err = Tcl_RecordAndEval(Tkapp_Interp(self), script, TCL_NO_EVAL);
    ENTER_OVERLAP
    if (err == TCL_ERROR)
        res = Tkinter_Error(self);
    else
        res = unicodeFromTclString(Tkapp_Result(self));
    LEAVE_OVERLAP_TCL
    return res;
}

static PyObject *
Tkapp_AddErrorInfo(PyObject *self, PyObject *args)
{
    char *msg;

    if (!PyArg_ParseTuple(args, "s:adderrorinfo", &msg))
        return NULL;
    CHECK_STRING_LENGTH(msg);
    CHECK_TCL_APPARTMENT;

    ENTER_TCL
    Tcl_AddErrorInfo(Tkapp_Interp(self), msg);
    LEAVE_TCL

    Py_RETURN_NONE;
}



/** Tcl Variable **/

typedef PyObject* (*EventFunc)(PyObject*, PyObject *args, int flags);

#ifdef WITH_THREAD
TCL_DECLARE_MUTEX(var_mutex)

typedef struct VarEvent {
    Tcl_Event ev; /* must be first */
    PyObject *self;
    PyObject *args;
    int flags;
    EventFunc func;
    PyObject **res;
    PyObject **exc_type;
    PyObject **exc_val;
    Tcl_Condition *cond;
} VarEvent;
#endif

static int
varname_converter(PyObject *in, void *_out)
{
    char *s;
    char **out = (char**)_out;
    if (PyBytes_Check(in)) {
        if (PyBytes_Size(in) > INT_MAX) {
            PyErr_SetString(PyExc_OverflowError, "bytes object is too long");
            return 0;
        }
        s = PyBytes_AsString(in);
        if (strlen(s) != (size_t)PyBytes_Size(in)) {
            PyErr_SetString(PyExc_ValueError, "embedded null byte");
            return 0;
        }
        *out = s;
        return 1;
    }
    if (PyUnicode_Check(in)) {
        Py_ssize_t size;
        s = PyUnicode_AsUTF8AndSize(in, &size);
        if (s == NULL) {
            return 0;
        }
        if (size > INT_MAX) {
            PyErr_SetString(PyExc_OverflowError, "string is too long");
            return 0;
        }
        if (strlen(s) != (size_t)size) {
            PyErr_SetString(PyExc_ValueError, "embedded null character");
            return 0;
        }
        *out = s;
        return 1;
    }
    if (PyTclObject_Check(in)) {
        *out = PyTclObject_TclString(in);
        return 1;
    }
    PyErr_Format(PyExc_TypeError,
                 "must be str, bytes or Tcl_Obj, not %.50s",
                 in->ob_type->tp_name);
    return 0;
}

#ifdef WITH_THREAD

static void
var_perform(VarEvent *ev)
{
    *(ev->res) = ev->func(ev->self, ev->args, ev->flags);
    if (!*(ev->res)) {
        PyObject *exc, *val, *tb;
        PyErr_Fetch(&exc, &val, &tb);
        PyErr_NormalizeException(&exc, &val, &tb);
        *(ev->exc_type) = exc;
        *(ev->exc_val) = val;
        Py_DECREF(tb);
    }

}

static int
var_proc(VarEvent* ev, int flags)
{
    ENTER_PYTHON
    var_perform(ev);
    Tcl_MutexLock(&var_mutex);
    Tcl_ConditionNotify(ev->cond);
    Tcl_MutexUnlock(&var_mutex);
    LEAVE_PYTHON
    return 1;
}

#endif

static PyObject*
var_invoke(EventFunc func, PyObject *selfptr, PyObject *args, int flags)
{
#ifdef WITH_THREAD
    TkappObject *self = (TkappObject*)selfptr;
    if (self->threaded && self->thread_id != Tcl_GetCurrentThread()) {
        TkappObject *self = (TkappObject*)selfptr;
        VarEvent *ev;
        PyObject *res, *exc_type, *exc_val;
        Tcl_Condition cond = NULL;

        /* The current thread is not the interpreter thread.  Marshal
           the call to the interpreter thread, then wait for
           completion. */
        if (!WaitForMainloop(self))
            return NULL;

        ev = (VarEvent*)attemptckalloc(sizeof(VarEvent));
        if (ev == NULL) {
            PyErr_NoMemory();
            return NULL;
        }
        ev->self = selfptr;
        ev->args = args;
        ev->flags = flags;
        ev->func = func;
        ev->res = &res;
        ev->exc_type = &exc_type;
        ev->exc_val = &exc_val;
        ev->cond = &cond;
        ev->ev.proc = (Tcl_EventProc*)var_proc;
        Tkapp_ThreadSend(self, (Tcl_Event*)ev, &cond, &var_mutex);
        Tcl_ConditionFinalize(&cond);
        if (!res) {
            PyErr_SetObject(exc_type, exc_val);
            Py_DECREF(exc_type);
            Py_DECREF(exc_val);
            return NULL;
        }
        return res;
    }
#endif
    /* Tcl is not threaded, or this is the interpreter thread. */
    return func(selfptr, args, flags);
}

static PyObject *
SetVar(PyObject *self, PyObject *args, int flags)
{
    char *name1, *name2;
    PyObject *newValue;
    PyObject *res = NULL;
    Tcl_Obj *newval, *ok;

    switch (PyTuple_GET_SIZE(args)) {
    case 2:
        if (!PyArg_ParseTuple(args, "O&O:setvar",
                              varname_converter, &name1, &newValue))
            return NULL;
        /* XXX Acquire tcl lock??? */
        newval = AsObj(newValue);
        if (newval == NULL)
            return NULL;
        ENTER_TCL
        ok = Tcl_SetVar2Ex(Tkapp_Interp(self), name1, NULL,
                           newval, flags);
        ENTER_OVERLAP
        if (!ok)
            Tkinter_Error(self);
        else {
            res = Py_None;
            Py_INCREF(res);
        }
        LEAVE_OVERLAP_TCL
        break;
    case 3:
        if (!PyArg_ParseTuple(args, "ssO:setvar",
                              &name1, &name2, &newValue))
            return NULL;
        CHECK_STRING_LENGTH(name1);
        CHECK_STRING_LENGTH(name2);
        /* XXX must hold tcl lock already??? */
        newval = AsObj(newValue);
        ENTER_TCL
        ok = Tcl_SetVar2Ex(Tkapp_Interp(self), name1, name2, newval, flags);
        ENTER_OVERLAP
        if (!ok)
            Tkinter_Error(self);
        else {
            res = Py_None;
            Py_INCREF(res);
        }
        LEAVE_OVERLAP_TCL
        break;
    default:
        PyErr_SetString(PyExc_TypeError, "setvar requires 2 to 3 arguments");
        return NULL;
    }
    return res;
}

static PyObject *
Tkapp_SetVar(PyObject *self, PyObject *args)
{
    return var_invoke(SetVar, self, args, TCL_LEAVE_ERR_MSG);
}

static PyObject *
Tkapp_GlobalSetVar(PyObject *self, PyObject *args)
{
    return var_invoke(SetVar, self, args, TCL_LEAVE_ERR_MSG | TCL_GLOBAL_ONLY);
}



static PyObject *
GetVar(PyObject *self, PyObject *args, int flags)
{
    char *name1, *name2=NULL;
    PyObject *res = NULL;
    Tcl_Obj *tres;

    if (!PyArg_ParseTuple(args, "O&|s:getvar",
                          varname_converter, &name1, &name2))
        return NULL;

    CHECK_STRING_LENGTH(name2);
    ENTER_TCL
    tres = Tcl_GetVar2Ex(Tkapp_Interp(self), name1, name2, flags);
    ENTER_OVERLAP
    if (tres == NULL) {
        PyErr_SetString(Tkinter_TclError,
                        Tcl_GetStringResult(Tkapp_Interp(self)));
    } else {
        if (((TkappObject*)self)->wantobjects) {
            res = FromObj(self, tres);
        }
        else {
            res = unicodeFromTclObj(tres);
        }
    }
    LEAVE_OVERLAP_TCL
    return res;
}

static PyObject *
Tkapp_GetVar(PyObject *self, PyObject *args)
{
    return var_invoke(GetVar, self, args, TCL_LEAVE_ERR_MSG);
}

static PyObject *
Tkapp_GlobalGetVar(PyObject *self, PyObject *args)
{
    return var_invoke(GetVar, self, args, TCL_LEAVE_ERR_MSG | TCL_GLOBAL_ONLY);
}



static PyObject *
UnsetVar(PyObject *self, PyObject *args, int flags)
{
    char *name1, *name2=NULL;
    int code;
    PyObject *res = NULL;

    if (!PyArg_ParseTuple(args, "s|s:unsetvar", &name1, &name2))
        return NULL;

    CHECK_STRING_LENGTH(name1);
    CHECK_STRING_LENGTH(name2);
    ENTER_TCL
    code = Tcl_UnsetVar2(Tkapp_Interp(self), name1, name2, flags);
    ENTER_OVERLAP
    if (code == TCL_ERROR)
        res = Tkinter_Error(self);
    else {
        Py_INCREF(Py_None);
        res = Py_None;
    }
    LEAVE_OVERLAP_TCL
    return res;
}

static PyObject *
Tkapp_UnsetVar(PyObject *self, PyObject *args)
{
    return var_invoke(UnsetVar, self, args, TCL_LEAVE_ERR_MSG);
}

static PyObject *
Tkapp_GlobalUnsetVar(PyObject *self, PyObject *args)
{
    return var_invoke(UnsetVar, self, args,
                      TCL_LEAVE_ERR_MSG | TCL_GLOBAL_ONLY);
}



/** Tcl to Python **/

static PyObject *
Tkapp_GetInt(PyObject *self, PyObject *args)
{
    char *s;
    int v;

    if (PyTuple_Size(args) == 1) {
        PyObject* o = PyTuple_GetItem(args, 0);
        if (PyLong_Check(o)) {
            Py_INCREF(o);
            return o;
        }
    }
    if (!PyArg_ParseTuple(args, "s:getint", &s))
        return NULL;
    CHECK_STRING_LENGTH(s);
    if (Tcl_GetInt(Tkapp_Interp(self), s, &v) == TCL_ERROR)
        return Tkinter_Error(self);
    return Py_BuildValue("i", v);
}

static PyObject *
Tkapp_GetDouble(PyObject *self, PyObject *args)
{
    char *s;
    double v;

    if (PyTuple_Size(args) == 1) {
        PyObject *o = PyTuple_GetItem(args, 0);
        if (PyFloat_Check(o)) {
            Py_INCREF(o);
            return o;
        }
    }
    if (!PyArg_ParseTuple(args, "s:getdouble", &s))
        return NULL;
    CHECK_STRING_LENGTH(s);
    if (Tcl_GetDouble(Tkapp_Interp(self), s, &v) == TCL_ERROR)
        return Tkinter_Error(self);
    return Py_BuildValue("d", v);
}

static PyObject *
Tkapp_GetBoolean(PyObject *self, PyObject *args)
{
    char *s;
    int v;

    if (PyTuple_Size(args) == 1) {
        PyObject *o = PyTuple_GetItem(args, 0);
        if (PyLong_Check(o)) {
            Py_INCREF(o);
            return o;
        }
    }
    if (!PyArg_ParseTuple(args, "s:getboolean", &s))
        return NULL;
    CHECK_STRING_LENGTH(s);
    if (Tcl_GetBoolean(Tkapp_Interp(self), s, &v) == TCL_ERROR)
        return Tkinter_Error(self);
    return PyBool_FromLong(v);
}

static PyObject *
Tkapp_ExprString(PyObject *self, PyObject *args)
{
    char *s;
    PyObject *res = NULL;
    int retval;

    if (!PyArg_ParseTuple(args, "s:exprstring", &s))
        return NULL;

    CHECK_STRING_LENGTH(s);
    CHECK_TCL_APPARTMENT;

    ENTER_TCL
    retval = Tcl_ExprString(Tkapp_Interp(self), s);
    ENTER_OVERLAP
    if (retval == TCL_ERROR)
        res = Tkinter_Error(self);
    else
        res = unicodeFromTclString(Tkapp_Result(self));
    LEAVE_OVERLAP_TCL
    return res;
}

static PyObject *
Tkapp_ExprLong(PyObject *self, PyObject *args)
{
    char *s;
    PyObject *res = NULL;
    int retval;
    long v;

    if (!PyArg_ParseTuple(args, "s:exprlong", &s))
        return NULL;

    CHECK_STRING_LENGTH(s);
    CHECK_TCL_APPARTMENT;

    ENTER_TCL
    retval = Tcl_ExprLong(Tkapp_Interp(self), s, &v);
    ENTER_OVERLAP
    if (retval == TCL_ERROR)
        res = Tkinter_Error(self);
    else
        res = Py_BuildValue("l", v);
    LEAVE_OVERLAP_TCL
    return res;
}

static PyObject *
Tkapp_ExprDouble(PyObject *self, PyObject *args)
{
    char *s;
    PyObject *res = NULL;
    double v;
    int retval;

    if (!PyArg_ParseTuple(args, "s:exprdouble", &s))
        return NULL;
    CHECK_STRING_LENGTH(s);
    CHECK_TCL_APPARTMENT;
    PyFPE_START_PROTECT("Tkapp_ExprDouble", return 0)
    ENTER_TCL
    retval = Tcl_ExprDouble(Tkapp_Interp(self), s, &v);
    ENTER_OVERLAP
    PyFPE_END_PROTECT(retval)
    if (retval == TCL_ERROR)
        res = Tkinter_Error(self);
    else
        res = Py_BuildValue("d", v);
    LEAVE_OVERLAP_TCL
    return res;
}

static PyObject *
Tkapp_ExprBoolean(PyObject *self, PyObject *args)
{
    char *s;
    PyObject *res = NULL;
    int retval;
    int v;

    if (!PyArg_ParseTuple(args, "s:exprboolean", &s))
        return NULL;
    CHECK_STRING_LENGTH(s);
    CHECK_TCL_APPARTMENT;
    ENTER_TCL
    retval = Tcl_ExprBoolean(Tkapp_Interp(self), s, &v);
    ENTER_OVERLAP
    if (retval == TCL_ERROR)
        res = Tkinter_Error(self);
    else
        res = Py_BuildValue("i", v);
    LEAVE_OVERLAP_TCL
    return res;
}



static PyObject *
Tkapp_SplitList(PyObject *self, PyObject *args)
{
    char *list;
    int argc;
    const char **argv;
    PyObject *arg, *v;
    int i;

    if (!PyArg_ParseTuple(args, "O:splitlist", &arg))
        return NULL;
    if (PyTclObject_Check(arg)) {
        int objc;
        Tcl_Obj **objv;
        if (Tcl_ListObjGetElements(Tkapp_Interp(self),
                                   ((PyTclObject*)arg)->value,
                                   &objc, &objv) == TCL_ERROR) {
            return Tkinter_Error(self);
        }
        if (!(v = PyTuple_New(objc)))
            return NULL;
        for (i = 0; i < objc; i++) {
            PyObject *s = FromObj(self, objv[i]);
            if (!s || PyTuple_SetItem(v, i, s)) {
                Py_DECREF(v);
                return NULL;
            }
        }
        return v;
    }
    if (PyTuple_Check(arg)) {
        Py_INCREF(arg);
        return arg;
    }
    if (PyList_Check(arg)) {
        return PySequence_Tuple(arg);
    }

    if (!PyArg_ParseTuple(args, "et:splitlist", "utf-8", &list))
        return NULL;

    CHECK_STRING_LENGTH(list);
    if (Tcl_SplitList(Tkapp_Interp(self), list,
                      &argc, &argv) == TCL_ERROR)  {
        PyMem_Free(list);
        return Tkinter_Error(self);
    }

    if (!(v = PyTuple_New(argc)))
        goto finally;

    for (i = 0; i < argc; i++) {
        PyObject *s = unicodeFromTclString(argv[i]);
        if (!s || PyTuple_SetItem(v, i, s)) {
            Py_DECREF(v);
            v = NULL;
            goto finally;
        }
    }

  finally:
    ckfree(FREECAST argv);
    PyMem_Free(list);
    return v;
}

static PyObject *
Tkapp_Split(PyObject *self, PyObject *args)
{
    PyObject *arg, *v;
    char *list;

    if (!PyArg_ParseTuple(args, "O:split", &arg))
        return NULL;
    if (PyTclObject_Check(arg)) {
        Tcl_Obj *value = ((PyTclObject*)arg)->value;
        int objc;
        Tcl_Obj **objv;
        int i;
        if (Tcl_ListObjGetElements(Tkapp_Interp(self), value,
                                   &objc, &objv) == TCL_ERROR) {
            return FromObj(self, value);
        }
        if (objc == 0)
            return PyUnicode_FromString("");
        if (objc == 1)
            return FromObj(self, objv[0]);
        if (!(v = PyTuple_New(objc)))
            return NULL;
        for (i = 0; i < objc; i++) {
            PyObject *s = FromObj(self, objv[i]);
            if (!s || PyTuple_SetItem(v, i, s)) {
                Py_DECREF(v);
                return NULL;
            }
        }
        return v;
    }
    if (PyTuple_Check(arg) || PyList_Check(arg))
        return SplitObj(arg);

    if (!PyArg_ParseTuple(args, "et:split", "utf-8", &list))
        return NULL;
    CHECK_STRING_LENGTH(list);
    v = Split(list);
    PyMem_Free(list);
    return v;
}



/** Tcl Command **/

/* Client data struct */
typedef struct {
    PyObject *self;
    PyObject *func;
} PythonCmd_ClientData;

static int
PythonCmd_Error(Tcl_Interp *interp)
{
    errorInCmd = 1;
    PyErr_Fetch(&excInCmd, &valInCmd, &trbInCmd);
    LEAVE_PYTHON
    return TCL_ERROR;
}

/* This is the Tcl command that acts as a wrapper for Python
 * function or method.
 */
static int
PythonCmd(ClientData clientData, Tcl_Interp *interp, int argc, const char *argv[])
{
    PythonCmd_ClientData *data = (PythonCmd_ClientData *)clientData;
    PyObject *func, *arg, *res;
    int i, rv;
    Tcl_Obj *obj_res;

    ENTER_PYTHON

    /* TBD: no error checking here since we know, via the
     * Tkapp_CreateCommand() that the client data is a two-tuple
     */
    func = data->func;

    /* Create argument list (argv1, ..., argvN) */
    if (!(arg = PyTuple_New(argc - 1)))
        return PythonCmd_Error(interp);

    for (i = 0; i < (argc - 1); i++) {
        PyObject *s = unicodeFromTclString(argv[i + 1]);
        if (!s || PyTuple_SetItem(arg, i, s)) {
            Py_DECREF(arg);
            return PythonCmd_Error(interp);
        }
    }
    res = PyEval_CallObject(func, arg);
    Py_DECREF(arg);

    if (res == NULL)
        return PythonCmd_Error(interp);

    obj_res = AsObj(res);
    if (obj_res == NULL) {
        Py_DECREF(res);
        return PythonCmd_Error(interp);
    }
    else {
        Tcl_SetObjResult(interp, obj_res);
        rv = TCL_OK;
    }

    Py_DECREF(res);

    LEAVE_PYTHON

    return rv;
}

static void
PythonCmdDelete(ClientData clientData)
{
    PythonCmd_ClientData *data = (PythonCmd_ClientData *)clientData;

    ENTER_PYTHON
    Py_XDECREF(data->self);
    Py_XDECREF(data->func);
    PyMem_DEL(data);
    LEAVE_PYTHON
}




#ifdef WITH_THREAD
TCL_DECLARE_MUTEX(command_mutex)

typedef struct CommandEvent{
    Tcl_Event ev;
    Tcl_Interp* interp;
    char *name;
    int create;
    int *status;
    ClientData *data;
    Tcl_Condition *done;
} CommandEvent;

static int
Tkapp_CommandProc(CommandEvent *ev, int flags)
{
    if (ev->create)
        *ev->status = Tcl_CreateCommand(
            ev->interp, ev->name, PythonCmd,
            ev->data, PythonCmdDelete) == NULL;
    else
        *ev->status = Tcl_DeleteCommand(ev->interp, ev->name);
    Tcl_MutexLock(&command_mutex);
    Tcl_ConditionNotify(ev->done);
    Tcl_MutexUnlock(&command_mutex);
    return 1;
}
#endif

static PyObject *
Tkapp_CreateCommand(PyObject *selfptr, PyObject *args)
{
    TkappObject *self = (TkappObject*)selfptr;
    PythonCmd_ClientData *data;
    char *cmdName;
    PyObject *func;
    int err;

    if (!PyArg_ParseTuple(args, "sO:createcommand", &cmdName, &func))
        return NULL;
    CHECK_STRING_LENGTH(cmdName);
    if (!PyCallable_Check(func)) {
        PyErr_SetString(PyExc_TypeError, "command not callable");
        return NULL;
    }

#ifdef WITH_THREAD
    if (self->threaded && self->thread_id != Tcl_GetCurrentThread() &&
        !WaitForMainloop(self))
        return NULL;
#endif

    data = PyMem_NEW(PythonCmd_ClientData, 1);
    if (!data)
        return PyErr_NoMemory();
    Py_INCREF(self);
    Py_INCREF(func);
    data->self = selfptr;
    data->func = func;
#ifdef WITH_THREAD
    if (self->threaded && self->thread_id != Tcl_GetCurrentThread()) {
        Tcl_Condition cond = NULL;
        CommandEvent *ev = (CommandEvent*)attemptckalloc(sizeof(CommandEvent));
        if (ev == NULL) {
            PyErr_NoMemory();
            PyMem_DEL(data);
            return NULL;
        }
        ev->ev.proc = (Tcl_EventProc*)Tkapp_CommandProc;
        ev->interp = self->interp;
        ev->create = 1;
        ev->name = cmdName;
        ev->data = (ClientData)data;
        ev->status = &err;
        ev->done = &cond;
        Tkapp_ThreadSend(self, (Tcl_Event*)ev, &cond, &command_mutex);
        Tcl_ConditionFinalize(&cond);
    }
    else
#endif
    {
        ENTER_TCL
        err = Tcl_CreateCommand(
            Tkapp_Interp(self), cmdName, PythonCmd,
            (ClientData)data, PythonCmdDelete) == NULL;
        LEAVE_TCL
    }
    if (err) {
        PyErr_SetString(Tkinter_TclError, "can't create Tcl command");
        PyMem_DEL(data);
        return NULL;
    }

    Py_RETURN_NONE;
}



static PyObject *
Tkapp_DeleteCommand(PyObject *selfptr, PyObject *args)
{
    TkappObject *self = (TkappObject*)selfptr;
    char *cmdName;
    int err;

    if (!PyArg_ParseTuple(args, "s:deletecommand", &cmdName))
        return NULL;
    CHECK_STRING_LENGTH(cmdName);

#ifdef WITH_THREAD
    if (self->threaded && self->thread_id != Tcl_GetCurrentThread()) {
        Tcl_Condition cond = NULL;
        CommandEvent *ev;
        ev = (CommandEvent*)attemptckalloc(sizeof(CommandEvent));
        if (ev == NULL) {
            PyErr_NoMemory();
            return NULL;
        }
        ev->ev.proc = (Tcl_EventProc*)Tkapp_CommandProc;
        ev->interp = self->interp;
        ev->create = 0;
        ev->name = cmdName;
        ev->status = &err;
        ev->done = &cond;
        Tkapp_ThreadSend(self, (Tcl_Event*)ev, &cond,
                         &command_mutex);
        Tcl_ConditionFinalize(&cond);
    }
    else
#endif
    {
        ENTER_TCL
        err = Tcl_DeleteCommand(self->interp, cmdName);
        LEAVE_TCL
    }
    if (err == -1) {
        PyErr_SetString(Tkinter_TclError, "can't delete Tcl command");
        return NULL;
    }
    Py_RETURN_NONE;
}



#ifdef HAVE_CREATEFILEHANDLER
/** File Handler **/

typedef struct _fhcdata {
    PyObject *func;
    PyObject *file;
    int id;
    struct _fhcdata *next;
} FileHandler_ClientData;

static FileHandler_ClientData *HeadFHCD;

static FileHandler_ClientData *
NewFHCD(PyObject *func, PyObject *file, int id)
{
    FileHandler_ClientData *p;
    p = PyMem_NEW(FileHandler_ClientData, 1);
    if (p != NULL) {
        Py_XINCREF(func);
        Py_XINCREF(file);
        p->func = func;
        p->file = file;
        p->id = id;
        p->next = HeadFHCD;
        HeadFHCD = p;
    }
    return p;
}

static void
DeleteFHCD(int id)
{
    FileHandler_ClientData *p, **pp;

    pp = &HeadFHCD;
    while ((p = *pp) != NULL) {
        if (p->id == id) {
            *pp = p->next;
            Py_XDECREF(p->func);
            Py_XDECREF(p->file);
            PyMem_DEL(p);
        }
        else
            pp = &p->next;
    }
}

static void
FileHandler(ClientData clientData, int mask)
{
    FileHandler_ClientData *data = (FileHandler_ClientData *)clientData;
    PyObject *func, *file, *arg, *res;

    ENTER_PYTHON
    func = data->func;
    file = data->file;

    arg = Py_BuildValue("(Oi)", file, (long) mask);
    res = PyEval_CallObject(func, arg);
    Py_DECREF(arg);

    if (res == NULL) {
        errorInCmd = 1;
        PyErr_Fetch(&excInCmd, &valInCmd, &trbInCmd);
    }
    Py_XDECREF(res);
    LEAVE_PYTHON
}

static PyObject *
Tkapp_CreateFileHandler(PyObject *self, PyObject *args)
     /* args is (file, mask, func) */
{
    FileHandler_ClientData *data;
    PyObject *file, *func;
    int mask, tfile;

    if (!PyArg_ParseTuple(args, "OiO:createfilehandler",
                          &file, &mask, &func))
        return NULL;

    CHECK_TCL_APPARTMENT;

    tfile = PyObject_AsFileDescriptor(file);
    if (tfile < 0)
        return NULL;
    if (!PyCallable_Check(func)) {
        PyErr_SetString(PyExc_TypeError, "bad argument list");
        return NULL;
    }

    data = NewFHCD(func, file, tfile);
    if (data == NULL)
        return NULL;

    /* Ought to check for null Tcl_File object... */
    ENTER_TCL
    Tcl_CreateFileHandler(tfile, mask, FileHandler, (ClientData) data);
    LEAVE_TCL
    Py_RETURN_NONE;
}

static PyObject *
Tkapp_DeleteFileHandler(PyObject *self, PyObject *args)
{
    PyObject *file;
    int tfile;

    if (!PyArg_ParseTuple(args, "O:deletefilehandler", &file))
        return NULL;

    CHECK_TCL_APPARTMENT;

    tfile = PyObject_AsFileDescriptor(file);
    if (tfile < 0)
        return NULL;

    DeleteFHCD(tfile);

    /* Ought to check for null Tcl_File object... */
    ENTER_TCL
    Tcl_DeleteFileHandler(tfile);
    LEAVE_TCL
    Py_RETURN_NONE;
}
#endif /* HAVE_CREATEFILEHANDLER */


/**** Tktt Object (timer token) ****/

static PyObject *Tktt_Type;

typedef struct {
    PyObject_HEAD
    Tcl_TimerToken token;
    PyObject *func;
} TkttObject;

static PyObject *
Tktt_DeleteTimerHandler(PyObject *self, PyObject *args)
{
    TkttObject *v = (TkttObject *)self;
    PyObject *func = v->func;

    if (!PyArg_ParseTuple(args, ":deletetimerhandler"))
        return NULL;
    if (v->token != NULL) {
        Tcl_DeleteTimerHandler(v->token);
        v->token = NULL;
    }
    if (func != NULL) {
        v->func = NULL;
        Py_DECREF(func);
        Py_DECREF(v); /* See Tktt_New() */
    }
    Py_RETURN_NONE;
}

static PyMethodDef Tktt_methods[] =
{
    {"deletetimerhandler", Tktt_DeleteTimerHandler, METH_VARARGS},
    {NULL, NULL}
};

static TkttObject *
Tktt_New(PyObject *func)
{
    TkttObject *v;

    v = PyObject_New(TkttObject, (PyTypeObject *) Tktt_Type);
    if (v == NULL)
        return NULL;
    Py_INCREF(Tktt_Type);

    Py_INCREF(func);
    v->token = NULL;
    v->func = func;

    /* Extra reference, deleted when called or when handler is deleted */
    Py_INCREF(v);
    return v;
}

static void
Tktt_Dealloc(PyObject *self)
{
    TkttObject *v = (TkttObject *)self;
    PyObject *func = v->func;
    PyObject *tp = (PyObject *) Py_TYPE(self);

    Py_XDECREF(func);

    PyObject_Del(self);
    Py_DECREF(tp);
}

static PyObject *
Tktt_Repr(PyObject *self)
{
    TkttObject *v = (TkttObject *)self;
    return PyUnicode_FromFormat("<tktimertoken at %p%s>",
                                v,
                                v->func == NULL ? ", handler deleted" : "");
}

static PyType_Slot Tktt_Type_slots[] = {
    {Py_tp_dealloc, Tktt_Dealloc},
    {Py_tp_repr, Tktt_Repr},
    {Py_tp_methods, Tktt_methods},
    {0, 0}
};

static PyType_Spec Tktt_Type_spec = {
    "tktimertoken",
    sizeof(TkttObject),
    0,
    Py_TPFLAGS_DEFAULT,
    Tktt_Type_slots,
};


/** Timer Handler **/

static void
TimerHandler(ClientData clientData)
{
    TkttObject *v = (TkttObject *)clientData;
    PyObject *func = v->func;
    PyObject *res;

    if (func == NULL)
        return;

    v->func = NULL;

    ENTER_PYTHON

    res  = PyEval_CallObject(func, NULL);
    Py_DECREF(func);
    Py_DECREF(v); /* See Tktt_New() */

    if (res == NULL) {
        errorInCmd = 1;
        PyErr_Fetch(&excInCmd, &valInCmd, &trbInCmd);
    }
    else
        Py_DECREF(res);

    LEAVE_PYTHON
}

static PyObject *
Tkapp_CreateTimerHandler(PyObject *self, PyObject *args)
{
    int milliseconds;
    PyObject *func;
    TkttObject *v;

    if (!PyArg_ParseTuple(args, "iO:createtimerhandler",
                          &milliseconds, &func))
        return NULL;
    if (!PyCallable_Check(func)) {
        PyErr_SetString(PyExc_TypeError, "bad argument list");
        return NULL;
    }

    CHECK_TCL_APPARTMENT;

    v = Tktt_New(func);
    if (v) {
        v->token = Tcl_CreateTimerHandler(milliseconds, TimerHandler,
                                          (ClientData)v);
    }

    return (PyObject *) v;
}


/** Event Loop **/

static PyObject *
Tkapp_MainLoop(PyObject *selfptr, PyObject *args)
{
    int threshold = 0;
    TkappObject *self = (TkappObject*)selfptr;
#ifdef WITH_THREAD
    PyThreadState *tstate = PyThreadState_Get();
#endif

    if (!PyArg_ParseTuple(args, "|i:mainloop", &threshold))
        return NULL;

    CHECK_TCL_APPARTMENT;
    self->dispatching = 1;

    quitMainLoop = 0;
    while (Tk_GetNumMainWindows() > threshold &&
           !quitMainLoop &&
           !errorInCmd)
    {
        int result;

#ifdef WITH_THREAD
        if (self->threaded) {
            /* Allow other Python threads to run. */
            ENTER_TCL
            result = Tcl_DoOneEvent(0);
            LEAVE_TCL
        }
        else {
            Py_BEGIN_ALLOW_THREADS
            if(tcl_lock)PyThread_acquire_lock(tcl_lock, 1);
            tcl_tstate = tstate;
            result = Tcl_DoOneEvent(TCL_DONT_WAIT);
            tcl_tstate = NULL;
            if(tcl_lock)PyThread_release_lock(tcl_lock);
            if (result == 0)
                Sleep(Tkinter_busywaitinterval);
            Py_END_ALLOW_THREADS
        }
#else
        result = Tcl_DoOneEvent(0);
#endif

        if (PyErr_CheckSignals() != 0) {
            self->dispatching = 0;
            return NULL;
        }
        if (result < 0)
            break;
    }
    self->dispatching = 0;
    quitMainLoop = 0;

    if (errorInCmd) {
        errorInCmd = 0;
        PyErr_Restore(excInCmd, valInCmd, trbInCmd);
        excInCmd = valInCmd = trbInCmd = NULL;
        return NULL;
    }
    Py_RETURN_NONE;
}

static PyObject *
Tkapp_DoOneEvent(PyObject *self, PyObject *args)
{
    int flags = 0;
    int rv;

    if (!PyArg_ParseTuple(args, "|i:dooneevent", &flags))
        return NULL;

    ENTER_TCL
    rv = Tcl_DoOneEvent(flags);
    LEAVE_TCL
    return Py_BuildValue("i", rv);
}

static PyObject *
Tkapp_Quit(PyObject *self, PyObject *args)
{

    if (!PyArg_ParseTuple(args, ":quit"))
        return NULL;

    quitMainLoop = 1;
    Py_RETURN_NONE;
}

static PyObject *
Tkapp_InterpAddr(PyObject *self, PyObject *args)
{

    if (!PyArg_ParseTuple(args, ":interpaddr"))
        return NULL;

    return PyLong_FromVoidPtr(Tkapp_Interp(self));
}

static PyObject *
Tkapp_TkInit(PyObject *self, PyObject *args)
{
    Tcl_Interp *interp = Tkapp_Interp(self);
    const char * _tk_exists = NULL;
    int err;

#ifdef TKINTER_PROTECT_LOADTK
    /* Up to Tk 8.4.13, Tk_Init deadlocks on the second call when the
     * first call failed.
     * To avoid the deadlock, we just refuse the second call through
     * a static variable.
     */
    if (tk_load_failed) {
        PyErr_SetString(Tkinter_TclError, TKINTER_LOADTK_ERRMSG);
        return NULL;
    }
#endif

    /* We want to guard against calling Tk_Init() multiple times */
    CHECK_TCL_APPARTMENT;
    ENTER_TCL
    err = Tcl_Eval(Tkapp_Interp(self), "info exists     tk_version");
    ENTER_OVERLAP
    if (err == TCL_ERROR) {
        /* This sets an exception, but we cannot return right
           away because we need to exit the overlap first. */
        Tkinter_Error(self);
    } else {
        _tk_exists = Tkapp_Result(self);
    }
    LEAVE_OVERLAP_TCL
    if (err == TCL_ERROR) {
        return NULL;
    }
    if (_tk_exists == NULL || strcmp(_tk_exists, "1") != 0)     {
        if (Tk_Init(interp)             == TCL_ERROR) {
            PyErr_SetString(Tkinter_TclError,
                            Tcl_GetStringResult(Tkapp_Interp(self)));
#ifdef TKINTER_PROTECT_LOADTK
            tk_load_failed = 1;
#endif
            return NULL;
        }
    }
    Py_RETURN_NONE;
}

static PyObject *
Tkapp_WantObjects(PyObject *self, PyObject *args)
{

    int wantobjects = -1;
    if (!PyArg_ParseTuple(args, "|i:wantobjects", &wantobjects))
        return NULL;
    if (wantobjects == -1)
        return PyBool_FromLong(((TkappObject*)self)->wantobjects);
    ((TkappObject*)self)->wantobjects = wantobjects;

    Py_RETURN_NONE;
}

static PyObject *
Tkapp_WillDispatch(PyObject *self, PyObject *args)
{

    ((TkappObject*)self)->dispatching = 1;

    Py_RETURN_NONE;
}


/**** Tkapp Method List ****/

static PyMethodDef Tkapp_methods[] =
{
    {"willdispatch",       Tkapp_WillDispatch, METH_NOARGS},
    {"wantobjects",            Tkapp_WantObjects, METH_VARARGS},
    {"call",                   Tkapp_Call, METH_VARARGS},
    {"eval",                   Tkapp_Eval, METH_VARARGS},
    {"evalfile",               Tkapp_EvalFile, METH_VARARGS},
    {"record",                 Tkapp_Record, METH_VARARGS},
    {"adderrorinfo",       Tkapp_AddErrorInfo, METH_VARARGS},
    {"setvar",                 Tkapp_SetVar, METH_VARARGS},
    {"globalsetvar",       Tkapp_GlobalSetVar, METH_VARARGS},
    {"getvar",                 Tkapp_GetVar, METH_VARARGS},
    {"globalgetvar",       Tkapp_GlobalGetVar, METH_VARARGS},
    {"unsetvar",               Tkapp_UnsetVar, METH_VARARGS},
    {"globalunsetvar",     Tkapp_GlobalUnsetVar, METH_VARARGS},
    {"getint",                 Tkapp_GetInt, METH_VARARGS},
    {"getdouble",              Tkapp_GetDouble, METH_VARARGS},
    {"getboolean",             Tkapp_GetBoolean, METH_VARARGS},
    {"exprstring",             Tkapp_ExprString, METH_VARARGS},
    {"exprlong",               Tkapp_ExprLong, METH_VARARGS},
    {"exprdouble",             Tkapp_ExprDouble, METH_VARARGS},
    {"exprboolean",        Tkapp_ExprBoolean, METH_VARARGS},
    {"splitlist",              Tkapp_SplitList, METH_VARARGS},
    {"split",                  Tkapp_Split, METH_VARARGS},
    {"createcommand",      Tkapp_CreateCommand, METH_VARARGS},
    {"deletecommand",      Tkapp_DeleteCommand, METH_VARARGS},
#ifdef HAVE_CREATEFILEHANDLER
    {"createfilehandler",  Tkapp_CreateFileHandler, METH_VARARGS},
    {"deletefilehandler",  Tkapp_DeleteFileHandler, METH_VARARGS},
#endif
    {"createtimerhandler", Tkapp_CreateTimerHandler, METH_VARARGS},
    {"mainloop",               Tkapp_MainLoop, METH_VARARGS},
    {"dooneevent",             Tkapp_DoOneEvent, METH_VARARGS},
    {"quit",                   Tkapp_Quit, METH_VARARGS},
    {"interpaddr",         Tkapp_InterpAddr, METH_VARARGS},
    {"loadtk",                 Tkapp_TkInit, METH_NOARGS},
    {NULL,                     NULL}
};



/**** Tkapp Type Methods ****/

static void
Tkapp_Dealloc(PyObject *self)
{
    PyObject *tp = (PyObject *) Py_TYPE(self);
    /*CHECK_TCL_APPARTMENT;*/
    ENTER_TCL
    Tcl_DeleteInterp(Tkapp_Interp(self));
    LEAVE_TCL
    PyObject_Del(self);
    Py_DECREF(tp);
    DisableEventHook();
}

static PyType_Slot Tkapp_Type_slots[] = {
    {Py_tp_dealloc, Tkapp_Dealloc},
    {Py_tp_methods, Tkapp_methods},
    {0, 0}
};


static PyType_Spec Tkapp_Type_spec = {
    "tkapp",
    sizeof(TkappObject),
    0,
    Py_TPFLAGS_DEFAULT,
    Tkapp_Type_slots,
};



/**** Tkinter Module ****/

typedef struct {
    PyObject* tuple;
    int size; /* current size */
    int maxsize; /* allocated size */
} FlattenContext;

static int
_bump(FlattenContext* context, int size)
{
    /* expand tuple to hold (at least) size new items.
       return true if successful, false if an exception was raised */

    int maxsize = context->maxsize * 2;

    if (maxsize < context->size + size)
        maxsize = context->size + size;

    context->maxsize = maxsize;

    return _PyTuple_Resize(&context->tuple, maxsize) >= 0;
}

static int
_flatten1(FlattenContext* context, PyObject* item, int depth)
{
    /* add tuple or list to argument tuple (recursively) */

    int i, size;

    if (depth > 1000) {
        PyErr_SetString(PyExc_ValueError,
                        "nesting too deep in _flatten");
        return 0;
    } else if (PyTuple_Check(item) || PyList_Check(item)) {
        size = PySequence_Fast_GET_SIZE(item);
        /* preallocate (assume no nesting) */
        if (context->size + size > context->maxsize &&
            !_bump(context, size))
            return 0;
        /* copy items to output tuple */
        for (i = 0; i < size; i++) {
            PyObject *o = PySequence_Fast_GET_ITEM(item, i);
            if (PyList_Check(o) || PyTuple_Check(o)) {
                if (!_flatten1(context, o, depth + 1))
                    return 0;
            } else if (o != Py_None) {
                if (context->size + 1 > context->maxsize &&
                    !_bump(context, 1))
                    return 0;
                Py_INCREF(o);
                PyTuple_SET_ITEM(context->tuple,
                                 context->size++, o);
            }
        }
    } else {
        PyErr_SetString(PyExc_TypeError, "argument must be sequence");
        return 0;
    }
    return 1;
}

static PyObject *
Tkinter_Flatten(PyObject* self, PyObject* args)
{
    FlattenContext context;
    PyObject* item;

    if (!PyArg_ParseTuple(args, "O:_flatten", &item))
        return NULL;

    context.maxsize = PySequence_Size(item);
    if (context.maxsize < 0)
        return NULL;
    if (context.maxsize == 0)
        return PyTuple_New(0);

    context.tuple = PyTuple_New(context.maxsize);
    if (!context.tuple)
        return NULL;

    context.size = 0;

    if (!_flatten1(&context, item,0))
        return NULL;

    if (_PyTuple_Resize(&context.tuple, context.size))
        return NULL;

    return context.tuple;
}

static PyObject *
Tkinter_Create(PyObject *self, PyObject *args)
{
    char *screenName = NULL;
    char *baseName = NULL; /* XXX this is not used anymore;
                              try getting rid of it. */
    char *className = NULL;
    int interactive = 0;
    int wantobjects = 1;
    int wantTk = 1;     /* If false, then Tk_Init() doesn't get called */
    int sync = 0; /* pass -sync to wish */
    char *use = NULL; /* pass -use to wish */

    className = "Tk";

    if (!PyArg_ParseTuple(args, "|zssiiiiz:create",
                          &screenName, &baseName, &className,
                          &interactive, &wantobjects, &wantTk,
                          &sync, &use))
        return NULL;
    CHECK_STRING_LENGTH(screenName);
    CHECK_STRING_LENGTH(baseName);
    CHECK_STRING_LENGTH(className);
    CHECK_STRING_LENGTH(use);

    return (PyObject *) Tkapp_New(screenName, className,
                                  interactive, wantobjects, wantTk,
                                  sync, use);
}

static PyObject *
Tkinter_setbusywaitinterval(PyObject *self, PyObject *args)
{
    int new_val;
    if (!PyArg_ParseTuple(args, "i:setbusywaitinterval", &new_val))
        return NULL;
    if (new_val < 0) {
        PyErr_SetString(PyExc_ValueError,
                        "busywaitinterval must be >= 0");
        return NULL;
    }
    Tkinter_busywaitinterval = new_val;
    Py_RETURN_NONE;
}

static char setbusywaitinterval_doc[] =
"setbusywaitinterval(n) -> None\n\
\n\
Set the busy-wait interval in milliseconds between successive\n\
calls to Tcl_DoOneEvent in a threaded Python interpreter.\n\
It should be set to a divisor of the maximum time between\n\
frames in an animation.";

static PyObject *
Tkinter_getbusywaitinterval(PyObject *self, PyObject *args)
{
    return PyLong_FromLong(Tkinter_busywaitinterval);
}

static char getbusywaitinterval_doc[] =
"getbusywaitinterval() -> int\n\
\n\
Return the current busy-wait interval between successive\n\
calls to Tcl_DoOneEvent in a threaded Python interpreter.";

static PyMethodDef moduleMethods[] =
{
    {"_flatten",           Tkinter_Flatten, METH_VARARGS},
    {"create",             Tkinter_Create, METH_VARARGS},
    {"setbusywaitinterval",Tkinter_setbusywaitinterval, METH_VARARGS,
                           setbusywaitinterval_doc},
    {"getbusywaitinterval",(PyCFunction)Tkinter_getbusywaitinterval,
                           METH_NOARGS, getbusywaitinterval_doc},
    {NULL,                 NULL}
};

#ifdef WAIT_FOR_STDIN

static int stdin_ready = 0;

#ifndef MS_WINDOWS
static void
MyFileProc(void *clientData, int mask)
{
    stdin_ready = 1;
}
#endif

#ifdef WITH_THREAD
static PyThreadState *event_tstate = NULL;
#endif

static int
EventHook(void)
{
#ifndef MS_WINDOWS
    int tfile;
#endif
#ifdef WITH_THREAD
    PyEval_RestoreThread(event_tstate);
#endif
    stdin_ready = 0;
    errorInCmd = 0;
#ifndef MS_WINDOWS
    tfile = fileno(stdin);
    Tcl_CreateFileHandler(tfile, TCL_READABLE, MyFileProc, NULL);
#endif
    while (!errorInCmd && !stdin_ready) {
        int result;
#ifdef MS_WINDOWS
        if (_kbhit()) {
            stdin_ready = 1;
            break;
        }
#endif
#if defined(WITH_THREAD) || defined(MS_WINDOWS)
        Py_BEGIN_ALLOW_THREADS
        if(tcl_lock)PyThread_acquire_lock(tcl_lock, 1);
        tcl_tstate = event_tstate;

        result = Tcl_DoOneEvent(TCL_DONT_WAIT);

        tcl_tstate = NULL;
        if(tcl_lock)PyThread_release_lock(tcl_lock);
        if (result == 0)
            Sleep(Tkinter_busywaitinterval);
        Py_END_ALLOW_THREADS
#else
        result = Tcl_DoOneEvent(0);
#endif

        if (result < 0)
            break;
    }
#ifndef MS_WINDOWS
    Tcl_DeleteFileHandler(tfile);
#endif
    if (errorInCmd) {
        errorInCmd = 0;
        PyErr_Restore(excInCmd, valInCmd, trbInCmd);
        excInCmd = valInCmd = trbInCmd = NULL;
        PyErr_Print();
    }
#ifdef WITH_THREAD
    PyEval_SaveThread();
#endif
    return 0;
}

#endif

static void
EnableEventHook(void)
{
#ifdef WAIT_FOR_STDIN
    if (PyOS_InputHook == NULL) {
#ifdef WITH_THREAD
        event_tstate = PyThreadState_Get();
#endif
        PyOS_InputHook = EventHook;
    }
#endif
}

static void
DisableEventHook(void)
{
#ifdef WAIT_FOR_STDIN
    if (Tk_GetNumMainWindows() == 0 && PyOS_InputHook == EventHook) {
        PyOS_InputHook = NULL;
    }
#endif
}


static struct PyModuleDef _tkintermodule = {
    PyModuleDef_HEAD_INIT,
    "_tkinter",
    NULL,
    -1,
    moduleMethods,
    NULL,
    NULL,
    NULL,
    NULL
};

PyMODINIT_FUNC
PyInit__tkinter(void)
{
  PyObject *m, *uexe, *cexe, *o;

#ifdef WITH_THREAD
    tcl_lock = PyThread_allocate_lock();
    if (tcl_lock == NULL)
        return NULL;
#endif

    m = PyModule_Create(&_tkintermodule);
    if (m == NULL)
        return NULL;

    o = PyErr_NewException("_tkinter.TclError", NULL, NULL);
    if (o == NULL) {
        Py_DECREF(m);
        return NULL;
    }
    Py_INCREF(o);
    if (PyModule_AddObject(m, "TclError", o)) {
        Py_DECREF(o);
        Py_DECREF(m);
        return NULL;
    }
    Tkinter_TclError = o;

    if (PyModule_AddIntConstant(m, "READABLE", TCL_READABLE)) {
        Py_DECREF(m);
        return NULL;
    }
    if (PyModule_AddIntConstant(m, "WRITABLE", TCL_WRITABLE)) {
        Py_DECREF(m);
        return NULL;
    }
    if (PyModule_AddIntConstant(m, "EXCEPTION", TCL_EXCEPTION)) {
        Py_DECREF(m);
        return NULL;
    }
    if (PyModule_AddIntConstant(m, "WINDOW_EVENTS", TCL_WINDOW_EVENTS)) {
        Py_DECREF(m);
        return NULL;
    }
    if (PyModule_AddIntConstant(m, "FILE_EVENTS", TCL_FILE_EVENTS)) {
        Py_DECREF(m);
        return NULL;
    }
    if (PyModule_AddIntConstant(m, "TIMER_EVENTS", TCL_TIMER_EVENTS)) {
        Py_DECREF(m);
        return NULL;
    }
    if (PyModule_AddIntConstant(m, "IDLE_EVENTS", TCL_IDLE_EVENTS)) {
        Py_DECREF(m);
        return NULL;
    }
    if (PyModule_AddIntConstant(m, "ALL_EVENTS", TCL_ALL_EVENTS)) {
        Py_DECREF(m);
        return NULL;
    }
    if (PyModule_AddIntConstant(m, "DONT_WAIT", TCL_DONT_WAIT)) {
        Py_DECREF(m);
        return NULL;
    }
    if (PyModule_AddStringConstant(m, "TK_VERSION", TK_VERSION)) {
        Py_DECREF(m);
        return NULL;
    }
    if (PyModule_AddStringConstant(m, "TCL_VERSION", TCL_VERSION)) {
        Py_DECREF(m);
        return NULL;
    }

    o = PyType_FromSpec(&Tkapp_Type_spec);
    if (o == NULL) {
        Py_DECREF(m);
        return NULL;
    }
    if (PyModule_AddObject(m, "TkappType", o)) {
        Py_DECREF(o);
        Py_DECREF(m);
        return NULL;
    }
    Tkapp_Type = o;

    o = PyType_FromSpec(&Tktt_Type_spec);
    if (o == NULL) {
        Py_DECREF(m);
        return NULL;
    }
    if (PyModule_AddObject(m, "TkttType", o)) {
        Py_DECREF(o);
        Py_DECREF(m);
        return NULL;
    }
    Tktt_Type = o;

    o = PyType_FromSpec(&PyTclObject_Type_spec);
    if (o == NULL) {
        Py_DECREF(m);
        return NULL;
    }
    if (PyModule_AddObject(m, "Tcl_Obj", o)) {
        Py_DECREF(o);
        Py_DECREF(m);
        return NULL;
    }
    PyTclObject_Type = o;

#ifdef TK_AQUA
    /* Tk_MacOSXSetupTkNotifier must be called before Tcl's subsystems
     * start waking up.  Note that Tcl_FindExecutable will do this, this
     * code must be above it! The original warning from
     * tkMacOSXAppInit.c is copied below.
     *
     * NB - You have to swap in the Tk Notifier BEFORE you start up the
     * Tcl interpreter for now.  It probably should work to do this
     * in the other order, but for now it doesn't seem to.
     *
     */
    Tk_MacOSXSetupTkNotifier();
#endif


    /* This helps the dynamic loader; in Unicode aware Tcl versions
       it also helps Tcl find its encodings. */
    uexe = PyUnicode_FromWideChar(Py_GetProgramName(), -1);
    if (uexe) {
        cexe = PyUnicode_EncodeFSDefault(uexe);
        if (cexe)
            Tcl_FindExecutable(PyBytes_AsString(cexe));
        Py_XDECREF(cexe);
        Py_DECREF(uexe);
    }

    if (PyErr_Occurred()) {
        Py_DECREF(m);
        return NULL;
    }

#if 0
    /* This was not a good idea; through <Destroy> bindings,
       Tcl_Finalize() may invoke Python code but at that point the
       interpreter and thread state have already been destroyed! */
    Py_AtExit(Tcl_Finalize);
#endif
    return m;
}<|MERGE_RESOLUTION|>--- conflicted
+++ resolved
@@ -912,17 +912,11 @@
                                                    "list is too long");
             return NULL;
         }
-<<<<<<< HEAD
-        argv = (Tcl_Obj **) ckalloc(((size_t)size) * sizeof(Tcl_Obj *));
+        argv = (Tcl_Obj **) attemptckalloc(((size_t)size) * sizeof(Tcl_Obj *));
         if(!argv) {
           PyErr_NoMemory();
           return NULL;
         }
-=======
-        argv = (Tcl_Obj **) attemptckalloc(((size_t)size) * sizeof(Tcl_Obj *));
-        if(!argv)
-          return 0;
->>>>>>> 07940883
         for (i = 0; i < size; i++)
           argv[i] = AsObj(PySequence_Fast_GET_ITEM(value,i));
         result = Tcl_NewListObj(size, argv);
